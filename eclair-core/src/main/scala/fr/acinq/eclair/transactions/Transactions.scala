--- conflicted
+++ resolved
@@ -34,15 +34,10 @@
 object Transactions {
 
   // @formatter:off
-<<<<<<< HEAD
-
-  // type alias for the map that carries around the input index of the htlc output AND the cltv of the htlc-timeout transaction
+    // type alias for the map that carries around the input index of the htlc output AND the cltv of the htlc-timeout transaction
   type HtlcTimeoutTxInputInfo = Map[Int, Long]
 
-  case class InputInfo(outPoint: OutPoint, txOut: TxOut, redeemScript: BinaryData)
-=======
   case class InputInfo(outPoint: OutPoint, txOut: TxOut, redeemScript: ByteVector)
->>>>>>> de5a7827
   object InputInfo {
     def apply(outPoint: OutPoint, txOut: TxOut, redeemScript: Seq[ScriptElt]) = new InputInfo(outPoint, txOut, Script.write(redeemScript))
   }
@@ -206,15 +201,10 @@
     val toLocalDelayedOutput_opt = if (toLocalAmount >= localDustLimit) Some(TxOut(toLocalAmount, pay2wsh(toLocalDelayed(localRevocationPubkey, toLocalDelay, localDelayedPaymentPubkey)))) else None
     val toRemoteOutput_opt = if (toRemoteAmount >= localDustLimit) Some(TxOut(toRemoteAmount, pay2wpkh(remotePaymentPubkey))) else None
 
-<<<<<<< HEAD
     val htlcOfferedOutputsAndCltv = trimOfferedHtlcs(localDustLimit, spec)
       .map(htlc =>
         // (htlcOfferedOut, htlc-timeout-tx-cltv): (TxOut, Long)
-        (TxOut(MilliSatoshi(htlc.add.amountMsat), pay2wsh(htlcOffered(localHtlcPubkey, remoteHtlcPubkey, localRevocationPubkey, ripemd160(htlc.add.paymentHash)))), htlc.add.cltvExpiry))
-=======
-    val htlcOfferedOutputs = trimOfferedHtlcs(localDustLimit, spec)
-      .map(htlc => TxOut(MilliSatoshi(htlc.add.amountMsat), pay2wsh(htlcOffered(localHtlcPubkey, remoteHtlcPubkey, localRevocationPubkey, ripemd160(htlc.add.paymentHash.bytes)))))
->>>>>>> de5a7827
+        (TxOut(MilliSatoshi(htlc.add.amountMsat), pay2wsh(htlcOffered(localHtlcPubkey, remoteHtlcPubkey, localRevocationPubkey, ripemd160(htlc.add.paymentHash.bytes)))), htlc.add.cltvExpiry))
     val htlcReceivedOutputs = trimReceivedHtlcs(localDustLimit, spec)
       .map(htlc => TxOut(MilliSatoshi(htlc.add.amountMsat), pay2wsh(htlcReceived(localHtlcPubkey, remoteHtlcPubkey, localRevocationPubkey, ripemd160(htlc.add.paymentHash.bytes), htlc.add.cltvExpiry))))
 
@@ -229,13 +219,8 @@
 
     val tx = Transaction(
       version = 2,
-<<<<<<< HEAD
       txIn = TxIn(commitTxInput.outPoint, Array.emptyByteArray, sequence = sequence) :: Nil,
       txOut = outputsWithHtlcCltvInfo.map(_._1),
-=======
-      txIn = TxIn(commitTxInput.outPoint, ByteVector.empty, sequence = sequence) :: Nil,
-      txOut = toLocalDelayedOutput_opt.toSeq ++ toRemoteOutput_opt.toSeq ++ htlcOfferedOutputs ++ htlcReceivedOutputs,
->>>>>>> de5a7827
       lockTime = locktime)
 
     val (sortedTx, htlcInputIndexToCltv) = TransactionUtils.sortByBIP69AndCLTV(tx, outputsWithHtlcCltvInfo)
@@ -471,7 +456,6 @@
     HtlcPenaltyTx(input, tx1)
   }
 
-<<<<<<< HEAD
   /**
     * Finds the index of a txOut in a transaction, given the pubKeyScript and some optional metadata
     * @param tx
@@ -482,7 +466,7 @@
     * @param htlcOutputInfo a map containing the correct index of the input for htlc output and it's 2nd stage cltv
     * @return
     */
-  def findPubKeyScriptIndex(tx: Transaction, pubkeyScript: BinaryData, outputsAlreadyUsed: Set[Int], amount_opt: Option[Satoshi], cltv_opt: Option[Long] = None, htlcOutputInfo: HtlcTimeoutTxInputInfo = Map.empty): Int = {
+  def findPubKeyScriptIndex(tx: Transaction, pubkeyScript: ByteVector, outputsAlreadyUsed: Set[Int], amount_opt: Option[Satoshi], cltv_opt: Option[Long] = None, htlcOutputInfo: HtlcTimeoutTxInputInfo = Map.empty): Int = {
     val outputIndex = tx.txOut
       .zipWithIndex
       .indexWhere { case (txOut, index) =>
@@ -498,10 +482,7 @@
     }
   }
 
-  def makeClosingTx(commitTxInput: InputInfo, localScriptPubKey: BinaryData, remoteScriptPubKey: BinaryData, localIsFunder: Boolean, dustLimit: Satoshi, closingFee: Satoshi, spec: CommitmentSpec): ClosingTx = {
-=======
-  def makeClosingTx(commitTxInput: InputInfo, localScriptPubKey: ByteVector, remoteScriptPubKey: ByteVector, localIsFunder: Boolean, dustLimit: Satoshi, closingFee: Satoshi, spec: CommitmentSpec): ClosingTx = {
->>>>>>> de5a7827
+  def makeClosingTx(commitTxInput: InputInfo, localScriptPubKey: BinaryData, remoteScriptPubKey: ByteVector, localIsFunder: Boolean, dustLimit: Satoshi, closingFee: Satoshi, spec: CommitmentSpec): ClosingTx = {
     require(spec.htlcs.isEmpty, "there shouldn't be any pending htlcs")
 
     val (toLocalAmount: Satoshi, toRemoteAmount: Satoshi) = if (localIsFunder) {
@@ -518,22 +499,7 @@
       txIn = TxIn(commitTxInput.outPoint, ByteVector.empty, sequence = 0xffffffffL) :: Nil,
       txOut = toLocalOutput_opt.toSeq ++ toRemoteOutput_opt.toSeq ++ Nil,
       lockTime = 0)
-<<<<<<< HEAD
     ClosingTx(commitTxInput, TransactionUtils.sort(tx)) // NB uses only the BIP69 ordering!
-=======
-    ClosingTx(commitTxInput, LexicographicalOrdering.sort(tx))
-  }
-
-  def findPubKeyScriptIndex(tx: Transaction, pubkeyScript: ByteVector, outputsAlreadyUsed: Set[Int], amount_opt: Option[Satoshi]): Int = {
-    val outputIndex = tx.txOut
-      .zipWithIndex
-      .indexWhere { case (txOut, index) => amount_opt.map(_ == txOut.amount).getOrElse(true) && txOut.publicKeyScript == pubkeyScript && !outputsAlreadyUsed.contains(index)} // it's not enough to only resolve on pubkeyScript because we may have duplicates
-    if (outputIndex >= 0) {
-      outputIndex
-    } else {
-      throw OutputNotFound
-    }
->>>>>>> de5a7827
   }
 
 
