/*
 * Copyright 2018 ACINQ SAS
 *
 * Licensed under the Apache License, Version 2.0 (the "License");
 * you may not use this file except in compliance with the License.
 * You may obtain a copy of the License at
 *
 *     http://www.apache.org/licenses/LICENSE-2.0
 *
 * Unless required by applicable law or agreed to in writing, software
 * distributed under the License is distributed on an "AS IS" BASIS,
 * WITHOUT WARRANTIES OR CONDITIONS OF ANY KIND, either express or implied.
 * See the License for the specific language governing permissions and
 * limitations under the License.
 */

package fr.acinq.eclair.router

import akka.actor.{ActorRef, Props, Status}
import akka.event.Logging.MDC
import akka.pattern.pipe
import fr.acinq.bitcoin.Crypto.PublicKey
import fr.acinq.bitcoin.{BinaryData, Satoshi}
import fr.acinq.eclair._
import fr.acinq.eclair.blockchain._
import fr.acinq.eclair.channel._
import fr.acinq.eclair.crypto.TransportHandler
import fr.acinq.eclair.io.Peer
import fr.acinq.eclair.io.Peer.PeerRoutingMessage
import fr.acinq.eclair.payment.PaymentRequest.ExtraHop
import fr.acinq.eclair.wire._
import org.jgrapht.WeightedGraph
import org.jgrapht.alg.DijkstraShortestPath
import org.jgrapht.graph.{DirectedWeightedPseudograph, _}

import scala.collection.JavaConversions._
import scala.collection.SortedSet
import scala.collection.immutable.{SortedMap, TreeMap}
import scala.compat.Platform
import scala.concurrent.duration._
import scala.concurrent.{ExecutionContext, Future}
import scala.util.Try

// @formatter:off

case class ChannelDesc(shortChannelId: ShortChannelId, a: PublicKey, b: PublicKey)
case class Hop(nodeId: PublicKey, nextNodeId: PublicKey, lastUpdate: ChannelUpdate)
case class RouteRequest(source: PublicKey, target: PublicKey, assistedRoutes: Seq[Seq[ExtraHop]] = Nil, ignoreNodes: Set[PublicKey] = Set.empty, ignoreChannels: Set[ChannelDesc] = Set.empty)
case class RouteResponse(hops: Seq[Hop], ignoreNodes: Set[PublicKey], ignoreChannels: Set[ChannelDesc]) { require(hops.size > 0, "route cannot be empty") }
case class ExcludeChannel(desc: ChannelDesc) // this is used when we get a TemporaryChannelFailure, to give time for the channel to recover (note that exclusions are directed)
case class LiftChannelExclusion(desc: ChannelDesc)
case class SendChannelQuery(remoteNodeId: PublicKey, to: ActorRef)
case object GetRoutingState
case class RoutingState(channels: Iterable[ChannelAnnouncement], updates: Iterable[ChannelUpdate], nodes: Iterable[NodeAnnouncement])
case class Stash(updates: Map[ChannelUpdate, Set[ActorRef]], nodes: Map[NodeAnnouncement, Set[ActorRef]])
case class Rebroadcast(channels: Map[ChannelAnnouncement, Set[ActorRef]], updates: Map[ChannelUpdate, Set[ActorRef]], nodes: Map[NodeAnnouncement, Set[ActorRef]])

case class Sync(missing: SortedSet[ShortChannelId], count: Int)

case class DescEdge(desc: ChannelDesc, u: ChannelUpdate) extends DefaultWeightedEdge

case class Data(nodes: Map[PublicKey, NodeAnnouncement],
                  channels: SortedMap[ShortChannelId, ChannelAnnouncement],
                  updates: Map[ChannelDesc, ChannelUpdate],
                  stash: Stash,
                  awaiting: Map[ChannelAnnouncement, Seq[ActorRef]], // note: this is a seq because we want to preserve order: first actor is the one who we need to send a tcp-ack when validation is done
                  privateChannels: Map[ShortChannelId, PublicKey], // short_channel_id -> node_id
                  privateUpdates: Map[ChannelDesc, ChannelUpdate],
                  excludedChannels: Set[ChannelDesc], // those channels are temporarily excluded from route calculation, because their node returned a TemporaryChannelFailure
                  graph: DirectedWeightedPseudograph[PublicKey, DescEdge],
                  sync: Map[PublicKey, Sync]
               )

sealed trait State
case object NORMAL extends State

case object TickBroadcast
case object TickPruneStaleChannels

// @formatter:on

/**
  * Created by PM on 24/05/2016.
  */

class Router(nodeParams: NodeParams, watcher: ActorRef) extends FSMDiagnosticActorLogging[State, Data] {

  import Router._

  import ExecutionContext.Implicits.global

  context.system.eventStream.subscribe(self, classOf[LocalChannelUpdate])
  context.system.eventStream.subscribe(self, classOf[LocalChannelDown])

  setTimer(TickBroadcast.toString, TickBroadcast, nodeParams.routerBroadcastInterval, repeat = true)
  setTimer(TickPruneStaleChannels.toString, TickPruneStaleChannels, 1 hour, repeat = true)

  val SHORTID_WINDOW = 100

  val db = nodeParams.networkDb

  {
    log.info("loading network announcements from db...")
    // On Android, we discard the node announcements
    val channels = db.listChannels()
    val updates = db.listChannelUpdates()
    log.info("loaded from db: channels={} nodes={} updates={}", channels.size, 0, updates.size)

    // this will be used to calculate routes
    val graph = new DirectedWeightedPseudograph[PublicKey, DescEdge](classOf[DescEdge])

    val initChannels = channels.keys.foldLeft(TreeMap.empty[ShortChannelId, ChannelAnnouncement]) { case (m, c) => m + (c.shortChannelId -> c) }
    val initChannelUpdates = updates.map { u =>
      val desc = getDesc(u, initChannels(u.shortChannelId))
      addEdge(graph, desc, u)
      (desc) -> u
    }.toMap

    log.info(s"initialization completed, ready to process messages")
<<<<<<< HEAD
    startWith(NORMAL, Data(Map.empty, initChannels, initChannelUpdates, Stash(Map.empty, Map.empty), awaiting = Map.empty, privateChannels = Map.empty, privateUpdates = Map.empty, excludedChannels = Set.empty, graph))
=======
    startWith(NORMAL, Data(initNodes, initChannels, initChannelUpdates, Stash(Map.empty, Map.empty), rebroadcast = Rebroadcast(channels = Map.empty, updates = Map.empty, nodes = Map.empty), awaiting = Map.empty, privateChannels = Map.empty, privateUpdates = Map.empty, excludedChannels = Set.empty, graph, sync = Map.empty))
>>>>>>> 82973cdb
  }

  when(NORMAL) {
    case Event(LocalChannelUpdate(_, _, shortChannelId, remoteNodeId, channelAnnouncement_opt, u, _), d: Data) =>
      d.channels.get(shortChannelId) match {
        case Some(_) =>
          // channel has already been announced and router knows about it, we can process the channel_update
          stay using handle(u, self, d)
        case None =>
          channelAnnouncement_opt match {
            case Some(c) if d.awaiting.contains(c) =>
              // channel is currently being verified, we can process the channel_update right away (it will be stashed)
              stay using handle(u, self, d)
            case Some(c) =>
              // channel wasn't announced but here is the announcement, we will process it *before* the channel_update
              watcher ! ValidateRequest(c)
              val d1 = d.copy(awaiting = d.awaiting + (c -> Nil)) // no origin
              stay using handle(u, self, d1)
            case None if d.privateChannels.contains(shortChannelId) =>
              // channel isn't announced but we already know about it, we can process the channel_update
              stay using handle(u, self, d)
            case None =>
              // channel isn't announced and we never heard of it (maybe it is a private channel or maybe it is a public channel that doesn't yet have 6 confirmations)
              // let's create a corresponding private channel and process the channel_update
              log.info("adding unannounced local channel to remote={} shortChannelId={}", remoteNodeId, shortChannelId)
              stay using handle(u, self, d.copy(privateChannels = d.privateChannels + (shortChannelId -> remoteNodeId)))
          }
      }

    case Event(LocalChannelDown(_, channelId, shortChannelId, remoteNodeId), d: Data) =>
      // a local channel has permanently gone down
      if (d.channels.contains(shortChannelId)) {
        // the channel was public, we will receive (or have already received) a WatchEventSpentBasic event, that will trigger a clean up of the channel
        // so let's not do anything here
        stay
      } else if (d.privateChannels.contains(shortChannelId)) {
        // the channel was private or public-but-not-yet-announced, let's do the clean up
        log.debug("removing private local channel and channel_update for channelId={} shortChannelId={}", channelId, shortChannelId)
        val desc1 = ChannelDesc(shortChannelId, nodeParams.nodeId, remoteNodeId)
        val desc2 = ChannelDesc(shortChannelId, remoteNodeId, nodeParams.nodeId)
        // we remove the corresponding updates from the graph
        removeEdge(d.graph, desc1)
        removeEdge(d.graph, desc2)
        // and we remove the channel and channel_update from our state
        stay using d.copy(privateChannels = d.privateChannels - shortChannelId, privateUpdates = d.privateUpdates - desc1 - desc2)
      } else {
        stay
      }

    case Event(n: NodeAnnouncement, d: Data) =>
      sender ! TransportHandler.ReadAck(n)
      stay // we just ignore node_announcements on Android

    case Event(WatchEventSpentBasic(BITCOIN_FUNDING_EXTERNAL_CHANNEL_SPENT(shortChannelId)), d) if d.channels.contains(shortChannelId) =>
      val lostChannel = d.channels(shortChannelId)
      log.info("funding tx of channelId={} has been spent", shortChannelId)
      // we need to remove nodes that aren't tied to any channels anymore
      val channels1 = d.channels - lostChannel.shortChannelId
      val lostNodes = Seq(lostChannel.nodeId1, lostChannel.nodeId2).filterNot(nodeId => hasChannels(nodeId, channels1.values))
      // let's clean the db and send the events
      log.info("pruning shortChannelId={} (spent)", shortChannelId)
      db.removeChannel(shortChannelId) // NB: this also removes channel updates
      // we also need to remove updates from the graph
      removeEdge(d.graph, ChannelDesc(lostChannel.shortChannelId, lostChannel.nodeId1, lostChannel.nodeId2))
      removeEdge(d.graph, ChannelDesc(lostChannel.shortChannelId, lostChannel.nodeId2, lostChannel.nodeId1))
      context.system.eventStream.publish(ChannelLost(shortChannelId))
      lostNodes.foreach {
        case nodeId =>
          log.info("pruning nodeId={} (spent)", nodeId)
          db.removeNode(nodeId)
          context.system.eventStream.publish(NodeLost(nodeId))
      }
      stay using d.copy(nodes = d.nodes -- lostNodes, channels = d.channels - shortChannelId, updates = d.updates.filterKeys(_.shortChannelId != shortChannelId))

    case Event(TickBroadcast, d) =>
      // On Android we don't rebroadcast announcements
      stay

    case Event(TickPruneStaleChannels, d) =>
      // first we select channels that we will prune
      val staleChannels = getStaleChannels(d.channels.values, d.updates)
      // then we clean up the related channel updates
      val staleUpdates = staleChannels.map(d.channels).flatMap(c => Seq(ChannelDesc(c.shortChannelId, c.nodeId1, c.nodeId2), ChannelDesc(c.shortChannelId, c.nodeId2, c.nodeId1)))
      // finally we remove nodes that aren't tied to any channels anymore (and deduplicate them)
      val potentialStaleNodes = staleChannels.map(d.channels).flatMap(c => Set(c.nodeId1, c.nodeId2)).toSet
      val channels1 = d.channels -- staleChannels

      // let's clean the db and send the events
      staleChannels.foreach { shortChannelId =>
        log.info("pruning shortChannelId={} (stale)", shortChannelId)
        db.removeChannel(shortChannelId) // NB: this also removes channel updates
        context.system.eventStream.publish(ChannelLost(shortChannelId))
      }
      // we also need to remove updates from the graph
      staleChannels.map(d.channels).foreach { c =>
        removeEdge(d.graph, ChannelDesc(c.shortChannelId, c.nodeId1, c.nodeId2))
        removeEdge(d.graph, ChannelDesc(c.shortChannelId, c.nodeId2, c.nodeId1))
      }
      stay using d.copy(channels = channels1, updates = d.updates -- staleUpdates)

    case Event(ExcludeChannel(desc@ChannelDesc(shortChannelId, nodeId, _)), d) =>
      val banDuration = nodeParams.channelExcludeDuration
      log.info("excluding shortChannelId={} from nodeId={} for duration={}", shortChannelId, nodeId, banDuration)
      context.system.scheduler.scheduleOnce(banDuration, self, LiftChannelExclusion(desc))
      stay using d.copy(excludedChannels = d.excludedChannels + desc)

    case Event(LiftChannelExclusion(desc@ChannelDesc(shortChannelId, nodeId, _)), d) =>
      log.info("reinstating shortChannelId={} from nodeId={}", shortChannelId, nodeId)
      stay using d.copy(excludedChannels = d.excludedChannels - desc)

    case Event('nodes, d) =>
      sender ! d.nodes.values
      stay

    case Event('channels, d) =>
      sender ! d.channels.values
      stay

    case Event('updates, d) =>
      sender ! (d.updates ++ d.privateUpdates).values
      stay

    case Event('updatesMap, d) =>
      sender ! (d.updates ++ d.privateUpdates)
      stay

    case Event('dot, d) =>
      graph2dot(d.nodes, d.channels) pipeTo sender
      stay

    case Event(RouteRequest(start, end, assistedRoutes, ignoreNodes, ignoreChannels), d) =>
      // we convert extra routing info provided in the payment request to fake channel_update
      // it takes precedence over all other channel_updates we know
      val assistedUpdates = assistedRoutes.flatMap(toFakeUpdates(_, end)).toMap
      // we also filter out updates corresponding to channels/nodes that are blacklisted for this particular request
      // TODO: in case of duplicates, d.updates will be overridden by assistedUpdates even if they are more recent!
      val ignoredUpdates = getIgnoredChannelDesc(d.updates ++ d.privateUpdates ++ assistedUpdates, ignoreNodes) ++ ignoreChannels ++ d.excludedChannels
      log.info(s"finding a route $start->$end with assistedChannels={} ignoreNodes={} ignoreChannels={} excludedChannels={}", assistedUpdates.keys.mkString(","), ignoreNodes.map(_.toBin).mkString(","), ignoreChannels.mkString(","), d.excludedChannels.mkString(","))
      findRoute(d.graph, start, end, withEdges = assistedUpdates, withoutEdges = ignoredUpdates)
        .map(r => sender ! RouteResponse(r, ignoreNodes, ignoreChannels))
        .recover { case t => sender ! Status.Failure(t) }
      stay

    case Event(GetRoutingState, d: Data) =>
      stay // ignored on Android

    case Event(SendChannelQuery(remoteNodeId, remote), _) =>
      // ask for everything
      val query = QueryChannelRange(nodeParams.chainHash, firstBlockNum = 0, numberOfBlocks = Int.MaxValue)
      log.info("sending query_channel_range={}", query)
      remote ! query

      // we also set a pass-all filter for now (we can update it later)
      val filter = GossipTimestampFilter(nodeParams.chainHash, firstTimestamp = 0, timestampRange = Int.MaxValue)
      remote ! filter
      stay

    // Warning: order matters here, this must be the first match for HasChainHash messages !
    case Event(PeerRoutingMessage(remoteNodeId, routingMessage: HasChainHash), d) if routingMessage.chainHash != nodeParams.chainHash =>
      sender ! TransportHandler.ReadAck(routingMessage)
      log.warning("message {} for wrong chain {}, we're on {}", routingMessage, routingMessage.chainHash, nodeParams.chainHash)
      stay

    case Event(PeerRoutingMessage(remoteNodeId, u: ChannelUpdate), d) =>
      sender ! TransportHandler.ReadAck(u)
      log.debug("received channel update for shortChannelId={}", u.shortChannelId)
      stay using handle(u, sender, d)

    case Event(PeerRoutingMessage(remoteNodeId, c: ChannelAnnouncement), d) =>
      log.debug("received channel announcement for shortChannelId={} nodeId1={} nodeId2={}", c.shortChannelId, c.nodeId1, c.nodeId2)
      if (d.channels.contains(c.shortChannelId)) {
        sender ! TransportHandler.ReadAck(c)
        log.debug("ignoring {} (duplicate)", c)
        stay
      } else if (d.awaiting.contains(c)) {
        sender ! TransportHandler.ReadAck(c)
        log.debug("ignoring {} (being verified)", c)
        // adding the sender to the list of origins so that we don't send back the same announcement to this peer later
        val origins = d.awaiting(c) :+ sender
        stay using d.copy(awaiting = d.awaiting + (c -> origins))
      } else if (!Announcements.checkSigs(c)) {
        sender ! TransportHandler.ReadAck(c)
        log.warning("bad signature for announcement {}", c)
        sender ! Error(Peer.CHANNELID_ZERO, "bad announcement sig!!!".getBytes())
        stay
      } else {
        // On Android, after checking the sig we remove as much data as possible to reduce RAM consumption
        val c1 = c.copy(
          nodeSignature1 = null,
          nodeSignature2 = null,
          bitcoinSignature1 = null,
          bitcoinSignature2 = null,
          features = null,
          chainHash = null,
          bitcoinKey1 = null,
          bitcoinKey2 = null)
        sender ! TransportHandler.ReadAck(c)
        // On Android, we don't validate announcements for now, it means that neither awaiting nor stashed announcements are used
        db.addChannel(c1, BinaryData(""), Satoshi(0))
        stay using d.copy(
          channels = d.channels + (c1.shortChannelId -> c1),
          privateChannels = d.privateChannels - c1.shortChannelId // we remove fake announcements that we may have made before)
        )
      }

    case Event(PeerRoutingMessage(_, n: NodeAnnouncement), d: Data) =>
      sender ! TransportHandler.ReadAck(n)
      stay // we just ignore node_announcements on Android

    case Event(PeerRoutingMessage(_, routingMessage@QueryChannelRange(chainHash, firstBlockNum, numberOfBlocks)), d) =>
      sender ! TransportHandler.ReadAck(routingMessage)
      // On Android we ignore queries
      stay

    case Event(PeerRoutingMessage(remoteNodeId, routingMessage@ReplyChannelRange(chainHash, firstBlockNum, numberOfBlocks, _, data)), d) =>
      sender ! TransportHandler.ReadAck(routingMessage)
      val (format, theirShortChannelIds, useGzip) = ChannelRangeQueries.decodeShortChannelIds(data)
      // keep our channel ids that are in [firstBlockNum, firstBlockNum + numberOfBlocks]
      val ourShortChannelIds: SortedSet[ShortChannelId] = d.channels.keySet.filter(keep(firstBlockNum, numberOfBlocks, _, d.channels, d.updates))
      val missing: SortedSet[ShortChannelId] = theirShortChannelIds -- ourShortChannelIds
      log.info("received reply_channel_range, we're missing {} channel announcements/updates, format={} useGzip={}", missing.size, format, useGzip)
<<<<<<< HEAD
      val blocks = ChannelRangeQueries.encodeShortChannelIds(firstBlockNum, numberOfBlocks, missing, format, useGzip)
      blocks.foreach(block => sender ! QueryShortChannelIds(chainHash, block.shortChannelIds))

      // we have channel announcement that they don't have: check if we can prune them
      val pruningCandidates = {
        val first = ShortChannelId(firstBlockNum.toInt, 0, 0)
        val last = ShortChannelId((firstBlockNum + numberOfBlocks).toInt, 0xFFFFFFFF, 0xFFFF)
        // channel ids are sorted so we can simplify our range check
        val shortChannelIds = d.channels.keySet.dropWhile(_ < first).takeWhile(_ <= last) -- theirShortChannelIds
        log.info("we have {} channel that they do not have", shortChannelIds.size)
        d.channels.filterKeys(id => shortChannelIds.contains(id))
      }

      // we limit the maximum number of channels that we will prune in one go to avoid "freezing" the app
      // we first check which candidates are stale, then cap the result. We could also cap the candidate list first, there
      // would be less calls to getStaleChannels but it would be less efficient from a "pruning" p.o.v
      val staleChannels = getStaleChannels(pruningCandidates.values, d.updates).take(MAX_PRUNE_COUNT)
      // then we clean up the related channel updates
      val staleUpdates = staleChannels.map(d.channels).flatMap(c => Seq(ChannelDesc(c.shortChannelId, c.nodeId1, c.nodeId2), ChannelDesc(c.shortChannelId, c.nodeId2, c.nodeId1)))
      val channels1 = d.channels -- staleChannels

      // let's clean the db and send the events
      staleChannels.foreach { shortChannelId =>
        log.info("pruning shortChannelId={} (stale)", shortChannelId)
        db.removeChannel(shortChannelId) // NB: this also removes channel updates
        context.system.eventStream.publish(ChannelLost(shortChannelId))
      }
      // we also need to remove updates from the graph
      staleChannels.map(d.channels).foreach { c =>
        removeEdge(d.graph, ChannelDesc(c.shortChannelId, c.nodeId1, c.nodeId2))
        removeEdge(d.graph, ChannelDesc(c.shortChannelId, c.nodeId2, c.nodeId1))
      }
      stay using d.copy(channels = channels1, updates = d.updates -- staleUpdates)
=======
      val d1 = if (missing.nonEmpty) {
        val (slice, rest) = missing.splitAt(SHORTID_WINDOW)
        sender ! QueryShortChannelIds(chainHash, ChannelRangeQueries.encodeShortChannelIdsSingle(slice, format, useGzip))
        d.copy(sync = d.sync + (remoteNodeId -> Sync(rest, missing.size)))
      } else d
      context.system.eventStream.publish(syncProgress(d1))
      stay using d1
>>>>>>> 82973cdb

    case Event(PeerRoutingMessage(_, routingMessage@QueryShortChannelIds(chainHash, data)), d) =>
      sender ! TransportHandler.ReadAck(routingMessage)
      // On Android we ignore queries
      stay

    case Event(PeerRoutingMessage(remoteNodeId, routingMessage@ReplyShortChannelIdsEnd(chainHash, complete)), d) =>
      sender ! TransportHandler.ReadAck(routingMessage)
      log.info("received reply_short_channel_ids_end={}", routingMessage)
      // have we more channels to ask this peer?
      val d1 = d.sync.get(remoteNodeId) match {
        case Some(sync) if sync.missing.nonEmpty =>
          log.info(s"asking {} for the next slice of short_channel_ids", remoteNodeId)
          val (slice, rest) = sync.missing.splitAt(SHORTID_WINDOW)
          sender ! QueryShortChannelIds(chainHash, ChannelRangeQueries.encodeShortChannelIdsSingle(slice, ChannelRangeQueries.UNCOMPRESSED_FORMAT, useGzip = false))
          d.copy(sync = d.sync + (remoteNodeId -> sync.copy(missing = rest)))
        case _ =>
          d
      }
      context.system.eventStream.publish(syncProgress(d1))
      stay using d1
  }

  initialize()

  def handle(n: NodeAnnouncement, origin: ActorRef, d: Data): Data =
    if (d.stash.nodes.contains(n)) {
      log.debug("ignoring {} (already stashed)", n)
      val origins = d.stash.nodes(n) + origin
      d.copy(stash = d.stash.copy(nodes = d.stash.nodes + (n -> origins)))
    } else if (d.nodes.contains(n.nodeId) && d.nodes(n.nodeId).timestamp >= n.timestamp) {
      log.debug("ignoring {} (duplicate)", n)
      d
    } else if (!Announcements.checkSig(n)) {
      log.warning("bad signature for {}", n)
      origin ! Error(Peer.CHANNELID_ZERO, "bad announcement sig!!!".getBytes())
      d
    } else if (d.nodes.contains(n.nodeId)) {
      log.debug("updated node nodeId={}", n.nodeId)
      context.system.eventStream.publish(NodeUpdated(n))
      db.updateNode(n)
      d.copy(nodes = d.nodes + (n.nodeId -> n))
    } else if (d.channels.values.exists(c => isRelatedTo(c, n.nodeId))) {
      log.debug("added node nodeId={}", n.nodeId)
      context.system.eventStream.publish(NodeDiscovered(n))
      db.addNode(n)
      d.copy(nodes = d.nodes + (n.nodeId -> n))
    } else if (d.awaiting.keys.exists(c => isRelatedTo(c, n.nodeId))) {
      log.debug("stashing {}", n)
      d.copy(stash = d.stash.copy(nodes = d.stash.nodes + (n -> Set(origin))))
    } else {
      log.debug("ignoring {} (no related channel found)", n)
      // there may be a record if we have just restarted
      db.removeNode(n.nodeId)
      d
    }

  def handle(u: ChannelUpdate, origin: ActorRef, d: Data): Data = {
    // On Android, after checking the sig we remove as much data as possible to reduce RAM consumption
    val u1 = u.copy(
      signature = null,
      chainHash = null
    )
    if (d.channels.contains(u.shortChannelId)) {
      // related channel is already known (note: this means no related channel_update is in the stash)
      val publicChannel = true
      val c = d.channels(u.shortChannelId)
      val desc = getDesc(u, c)
      if (isStale(u)) {
        log.debug("ignoring {} (stale)", u)
        d
      } else if (d.updates.contains(desc) && d.updates(desc).timestamp >= u.timestamp) {
        log.debug("ignoring {} (duplicate)", u)
        d
      } else if (!Announcements.checkSig(u, desc.a)) {
        log.warning("bad signature for announcement shortChannelId={} {}", u.shortChannelId, u)
        origin ! Error(Peer.CHANNELID_ZERO, "bad announcement sig!!!".getBytes())
        d
      } else if (d.updates.contains(desc)) {
        log.debug("updated channel_update for shortChannelId={} public={} flags={} {}", u.shortChannelId, publicChannel, u.flags, u)
        context.system.eventStream.publish(ChannelUpdateReceived(u))
        db.updateChannelUpdate(u1)
        // we also need to update the graph
        removeEdge(d.graph, desc)
        addEdge(d.graph, desc, u1)
        d.copy(updates = d.updates + (desc -> u1))
      } else {
        log.debug("added channel_update for shortChannelId={} public={} flags={} {}", u.shortChannelId, publicChannel, u.flags, u)
        context.system.eventStream.publish(ChannelUpdateReceived(u))
        db.addChannelUpdate(u1)
        // we also need to update the graph
        addEdge(d.graph, desc, u1)
        d.copy(updates = d.updates + (desc -> u1), privateUpdates = d.privateUpdates - desc)
      }
    } else if (d.awaiting.keys.exists(c => c.shortChannelId == u.shortChannelId)) {
      // channel is currently being validated
      if (d.stash.updates.contains(u)) {
        log.debug("ignoring {} (already stashed)", u)
        val origins = d.stash.updates(u) + origin
        d.copy(stash = d.stash.copy(updates = d.stash.updates + (u -> origins)))
      } else {
        log.debug("stashing {}", u)
        d.copy(stash = d.stash.copy(updates = d.stash.updates + (u -> Set(origin))))
      }
    } else if (d.privateChannels.contains(u.shortChannelId)) {
      val publicChannel = false
      val remoteNodeId = d.privateChannels(u.shortChannelId)
      val (a, b) = if (Announcements.isNode1(nodeParams.nodeId, remoteNodeId)) (nodeParams.nodeId, remoteNodeId) else (remoteNodeId, nodeParams.nodeId)
      val desc = if (Announcements.isNode1(u.flags)) ChannelDesc(u.shortChannelId, a, b) else ChannelDesc(u.shortChannelId, b, a)
      if (isStale(u)) {
        log.debug("ignoring {} (stale)", u)
        d
      } else if (d.updates.contains(desc) && d.updates(desc).timestamp >= u.timestamp) {
        log.debug("ignoring {} (already know same or newer)", u)
        d
      } else if (!Announcements.checkSig(u, desc.a)) {
        log.warning("bad signature for announcement shortChannelId={} {}", u.shortChannelId, u)
        origin ! Error(Peer.CHANNELID_ZERO, "bad announcement sig!!!".getBytes())
        d
      } else if (d.privateUpdates.contains(desc)) {
        log.debug("updated channel_update for shortChannelId={} public={} flags={} {}", u.shortChannelId, publicChannel, u.flags, u)
        context.system.eventStream.publish(ChannelUpdateReceived(u))
        // we also need to update the graph
        removeEdge(d.graph, desc)
        addEdge(d.graph, desc, u1)
        d.copy(privateUpdates = d.privateUpdates + (desc -> u1))
      } else {
        log.debug("added channel_update for shortChannelId={} public={} flags={} {}", u.shortChannelId, publicChannel, u.flags, u)
        context.system.eventStream.publish(ChannelUpdateReceived(u))
        // we also need to update the graph
        addEdge(d.graph, desc, u1)
        d.copy(privateUpdates = d.privateUpdates + (desc -> u1))
      }
    } else {
      log.debug("ignoring announcement {} (unknown channel)", u)
      d
    }
  }

  override def mdc(currentMessage: Any): MDC = currentMessage match {
    case SendChannelQuery(remoteNodeId, _) => Logs.mdc(remoteNodeId_opt = Some(remoteNodeId))
    case PeerRoutingMessage(remoteNodeId, _) => Logs.mdc(remoteNodeId_opt = Some(remoteNodeId))
    case _ => akka.event.Logging.emptyMDC
  }
}

object Router {

  def props(nodeParams: NodeParams, watcher: ActorRef) = Props(new Router(nodeParams, watcher))

  def toFakeUpdate(extraHop: ExtraHop): ChannelUpdate =
  // the `direction` bit in flags will not be accurate but it doesn't matter because it is not used
  // what matters is that the `disable` bit is 0 so that this update doesn't get filtered out
    ChannelUpdate(signature = "", chainHash = "", extraHop.shortChannelId, Platform.currentTime / 1000, flags = BinaryData("0000"), extraHop.cltvExpiryDelta, htlcMinimumMsat = 0L, extraHop.feeBaseMsat, extraHop.feeProportionalMillionths)

  def toFakeUpdates(extraRoute: Seq[ExtraHop], targetNodeId: PublicKey): Map[ChannelDesc, ChannelUpdate] = {
    // BOLT 11: "For each entry, the pubkey is the node ID of the start of the channel", and the last node is the destination
    val nextNodeIds = extraRoute.map(_.nodeId).drop(1) :+ targetNodeId
    extraRoute.zip(nextNodeIds).map {
      case (extraHop: ExtraHop, nextNodeId) => (ChannelDesc(extraHop.shortChannelId, extraHop.nodeId, nextNodeId) -> toFakeUpdate(extraHop))
    }.toMap
  }

  def getDesc(u: ChannelUpdate, channel: ChannelAnnouncement): ChannelDesc = {
    require(u.flags.data.size == 2, s"invalid flags length ${u.flags.data.size} != 2")
    // the least significant bit tells us if it is node1 or node2
    if (Announcements.isNode1(u.flags)) ChannelDesc(u.shortChannelId, channel.nodeId1, channel.nodeId2) else ChannelDesc(u.shortChannelId, channel.nodeId2, channel.nodeId1)
  }

  def isRelatedTo(c: ChannelAnnouncement, nodeId: PublicKey) = nodeId == c.nodeId1 || nodeId == c.nodeId2

  def hasChannels(nodeId: PublicKey, channels: Iterable[ChannelAnnouncement]): Boolean = channels.exists(c => isRelatedTo(c, nodeId))

  def isStale(u: ChannelUpdate): Boolean = {
    // BOLT 7: "nodes MAY prune channels should the timestamp of the latest channel_update be older than 2 weeks (1209600 seconds)"
    // but we don't want to prune brand new channels for which we didn't yet receive a channel update
    val staleThresholdSeconds = Platform.currentTime / 1000 - 1209600
    u.timestamp < staleThresholdSeconds
  }

  // maximum number of stale channels that we will prune on startup
  val MAX_PRUNE_COUNT = 200

  /**
    * Is stale a channel that:
    * (1) is older than 2 weeks (2*7*144 = 2016 blocks)
    * AND
    * (2) has no channel_update younger than 2 weeks
    *
    * @param channel
    * @param update1_opt update corresponding to one side of the channel, if we have it
    * @param update2_opt update corresponding to the other side of the channel, if we have it
    * @return
    */
  def isStale(channel: ChannelAnnouncement, update1_opt: Option[ChannelUpdate], update2_opt: Option[ChannelUpdate]): Boolean = {
    // BOLT 7: "nodes MAY prune channels should the timestamp of the latest channel_update be older than 2 weeks (1209600 seconds)"
    // but we don't want to prune brand new channels for which we didn't yet receive a channel update, so we keep them as long as they are less than 2 weeks (2016 blocks) old
    val staleThresholdBlocks = Globals.blockCount.get() - 2016
    val TxCoordinates(blockHeight, _, _) = ShortChannelId.coordinates(channel.shortChannelId)
    blockHeight < staleThresholdBlocks && update1_opt.map(isStale).getOrElse(true) && update2_opt.map(isStale).getOrElse(true)
  }

  def getStaleChannels(channels: Iterable[ChannelAnnouncement], updates: Map[ChannelDesc, ChannelUpdate]): Iterable[ShortChannelId] = {
    val staleChannels = channels.filter { c =>
      val update1 = updates.get(ChannelDesc(c.shortChannelId, c.nodeId1, c.nodeId2))
      val update2 = updates.get(ChannelDesc(c.shortChannelId, c.nodeId2, c.nodeId1))
      isStale(c, update1, update2)
    }
    staleChannels.map(_.shortChannelId)
  }

  /**
    * Filters channels that we want to send to nodes asking for a channel range
    */
  def keep(firstBlockNum: Long, numberOfBlocks: Long, id: ShortChannelId, channels: Map[ShortChannelId, ChannelAnnouncement], updates: Map[ChannelDesc, ChannelUpdate]): Boolean = {
    val TxCoordinates(height, _, _) = ShortChannelId.coordinates(id)
    val c = channels(id)
    val u1 = updates.get(ChannelDesc(c.shortChannelId, c.nodeId1, c.nodeId2))
    val u2 = updates.get(ChannelDesc(c.shortChannelId, c.nodeId2, c.nodeId1))
    height >= firstBlockNum && height <= (firstBlockNum + numberOfBlocks) && !isStale(c, u1, u2)
  }


  /**
    * Filters announcements that we want to send to nodes asking an `initial_routing_sync`
    *
    * @param channels
    * @param nodes
    * @param updates
    * @return
    */
  def getValidAnnouncements(channels: Map[ShortChannelId, ChannelAnnouncement], nodes: Map[PublicKey, NodeAnnouncement], updates: Map[ChannelDesc, ChannelUpdate]): (Iterable[ChannelAnnouncement], Iterable[NodeAnnouncement], Iterable[ChannelUpdate]) = {
    val staleChannels = getStaleChannels(channels.values, updates)
    val validChannels = (channels -- staleChannels).values
    val staleUpdates = staleChannels.map(channels).flatMap(c => Seq(ChannelDesc(c.shortChannelId, c.nodeId1, c.nodeId2), ChannelDesc(c.shortChannelId, c.nodeId2, c.nodeId1)))
    val validUpdates = (updates -- staleUpdates).values
    val validNodes = validChannels.foldLeft(Set.empty[NodeAnnouncement]) { case (nodesAcc, c) => nodesAcc ++ nodes.get(c.nodeId1) ++ nodes.get(c.nodeId2) } // using a set deduplicates nodes
    (validChannels, validNodes, validUpdates)
  }

  def syncProgress(d: Data): SyncProgress =
    if (d.sync.isEmpty) {
      SyncProgress(1)
    } else {
      SyncProgress(1 - d.sync.values.map(_.missing.size).sum * 1.0 / d.sync.values.map(_.count).sum)
    }

  /**
    * This method is used after a payment failed, and we want to exclude some nodes that we know are failing
    */
  def getIgnoredChannelDesc(updates: Map[ChannelDesc, ChannelUpdate], ignoreNodes: Set[PublicKey]): Iterable[ChannelDesc] = {
    val desc = if (ignoreNodes.isEmpty) {
      Iterable.empty[ChannelDesc]
    } else {
      // expensive, but node blacklisting shouldn't happen often
      updates.keys.filter(desc => ignoreNodes.contains(desc.a) || ignoreNodes.contains(desc.b))
    }
    desc
  }

  /**
    * Routing fee have a variable part, as a simplification we compute fees using a default constant value for the amount
    */
  val DEFAULT_AMOUNT_MSAT = 10000000

  /**
    * Careful: this function *mutates* the graph
    *
    * Note that we only add the edge if the corresponding channel is enabled
    */
  def addEdge(g: WeightedGraph[PublicKey, DescEdge], d: ChannelDesc, u: ChannelUpdate) = {
    if (Announcements.isEnabled(u.flags)) {
      g.addVertex(d.a)
      g.addVertex(d.b)
      val e = new DescEdge(d, u)
      val weight = nodeFee(u.feeBaseMsat, u.feeProportionalMillionths, DEFAULT_AMOUNT_MSAT).toDouble
      g.addEdge(d.a, d.b, e)
      g.setEdgeWeight(e, weight)
    }
  }

  /**
    * Careful: this function *mutates* the graph
    *
    * NB: we don't clean up vertices
    *
    */
  def removeEdge(g: WeightedGraph[PublicKey, DescEdge], d: ChannelDesc) = {
    import scala.collection.JavaConversions._
    Option(g.getAllEdges(d.a, d.b)) match {
      case Some(edges) => edges.find(_.desc == d) match {
        case Some(e) => g.removeEdge(e)
        case None => ()
      }
      case None => ()
    }
  }

  /**
    * Find a route in the graph between localNodeId and targetNodeId
    *
    * @param g
    * @param localNodeId
    * @param targetNodeId
    * @param withEdges    those will be added before computing the route, and removed after so that g is left unchanged
    * @param withoutEdges those will be removed before computing the route, and added back after so that g is left unchanged
    * @return
    */
  def findRoute(g: DirectedWeightedPseudograph[PublicKey, DescEdge], localNodeId: PublicKey, targetNodeId: PublicKey, withEdges: Map[ChannelDesc, ChannelUpdate] = Map.empty, withoutEdges: Iterable[ChannelDesc] = Iterable.empty): Try[Seq[Hop]] = Try {
    if (localNodeId == targetNodeId) throw CannotRouteToSelf
    val workingGraph = if (withEdges.isEmpty && withoutEdges.isEmpty) {
      // no filtering, let's work on the base graph
      g
    } else {
      // slower but safer: we duplicate the graph and add/remove updates from the duplicated version
      val clonedGraph = g.clone().asInstanceOf[DirectedWeightedPseudograph[PublicKey, DescEdge]]
      withEdges.foreach { case (d, u) =>
        removeEdge(clonedGraph, d)
        addEdge(clonedGraph, d, u)
      }
      withoutEdges.foreach { d => removeEdge(clonedGraph, d) }
      clonedGraph
    }
    if (!workingGraph.containsVertex(localNodeId)) throw RouteNotFound
    if (!workingGraph.containsVertex(targetNodeId)) throw RouteNotFound
    val route_opt = Option(DijkstraShortestPath.findPathBetween(workingGraph, localNodeId, targetNodeId))
    route_opt match {
      case Some(path) => path.map(edge => Hop(edge.desc.a, edge.desc.b, edge.u))
      case None => throw RouteNotFound
    }
  }

  def graph2dot(nodes: Map[PublicKey, NodeAnnouncement], channels: Map[ShortChannelId, ChannelAnnouncement])(implicit ec: ExecutionContext): Future[String] = ???


}<|MERGE_RESOLUTION|>--- conflicted
+++ resolved
@@ -117,11 +117,7 @@
     }.toMap
 
     log.info(s"initialization completed, ready to process messages")
-<<<<<<< HEAD
-    startWith(NORMAL, Data(Map.empty, initChannels, initChannelUpdates, Stash(Map.empty, Map.empty), awaiting = Map.empty, privateChannels = Map.empty, privateUpdates = Map.empty, excludedChannels = Set.empty, graph))
-=======
-    startWith(NORMAL, Data(initNodes, initChannels, initChannelUpdates, Stash(Map.empty, Map.empty), rebroadcast = Rebroadcast(channels = Map.empty, updates = Map.empty, nodes = Map.empty), awaiting = Map.empty, privateChannels = Map.empty, privateUpdates = Map.empty, excludedChannels = Set.empty, graph, sync = Map.empty))
->>>>>>> 82973cdb
+    startWith(NORMAL, Data(Map.empty, initChannels, initChannelUpdates, Stash(Map.empty, Map.empty), awaiting = Map.empty, privateChannels = Map.empty, privateUpdates = Map.empty, excludedChannels = Set.empty, graph, sync = Map.empty))
   }
 
   when(NORMAL) {
@@ -343,9 +339,13 @@
       val ourShortChannelIds: SortedSet[ShortChannelId] = d.channels.keySet.filter(keep(firstBlockNum, numberOfBlocks, _, d.channels, d.updates))
       val missing: SortedSet[ShortChannelId] = theirShortChannelIds -- ourShortChannelIds
       log.info("received reply_channel_range, we're missing {} channel announcements/updates, format={} useGzip={}", missing.size, format, useGzip)
-<<<<<<< HEAD
-      val blocks = ChannelRangeQueries.encodeShortChannelIds(firstBlockNum, numberOfBlocks, missing, format, useGzip)
-      blocks.foreach(block => sender ! QueryShortChannelIds(chainHash, block.shortChannelIds))
+
+      val d1 = if (missing.nonEmpty) {
+        val (slice, rest) = missing.splitAt(SHORTID_WINDOW)
+        sender ! QueryShortChannelIds(chainHash, ChannelRangeQueries.encodeShortChannelIdsSingle(slice, format, useGzip))
+        d.copy(sync = d.sync + (remoteNodeId -> Sync(rest, missing.size)))
+      } else d
+      context.system.eventStream.publish(syncProgress(d1))
 
       // we have channel announcement that they don't have: check if we can prune them
       val pruningCandidates = {
@@ -376,16 +376,7 @@
         removeEdge(d.graph, ChannelDesc(c.shortChannelId, c.nodeId1, c.nodeId2))
         removeEdge(d.graph, ChannelDesc(c.shortChannelId, c.nodeId2, c.nodeId1))
       }
-      stay using d.copy(channels = channels1, updates = d.updates -- staleUpdates)
-=======
-      val d1 = if (missing.nonEmpty) {
-        val (slice, rest) = missing.splitAt(SHORTID_WINDOW)
-        sender ! QueryShortChannelIds(chainHash, ChannelRangeQueries.encodeShortChannelIdsSingle(slice, format, useGzip))
-        d.copy(sync = d.sync + (remoteNodeId -> Sync(rest, missing.size)))
-      } else d
-      context.system.eventStream.publish(syncProgress(d1))
-      stay using d1
->>>>>>> 82973cdb
+      stay using d1.copy(channels = channels1, updates = d.updates -- staleUpdates)
 
     case Event(PeerRoutingMessage(_, routingMessage@QueryShortChannelIds(chainHash, data)), d) =>
       sender ! TransportHandler.ReadAck(routingMessage)
