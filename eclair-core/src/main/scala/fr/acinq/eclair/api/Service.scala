/*
 * Copyright 2018 ACINQ SAS
 *
 * Licensed under the Apache License, Version 2.0 (the "License");
 * you may not use this file except in compliance with the License.
 * You may obtain a copy of the License at
 *
 *     http://www.apache.org/licenses/LICENSE-2.0
 *
 * Unless required by applicable law or agreed to in writing, software
 * distributed under the License is distributed on an "AS IS" BASIS,
 * WITHOUT WARRANTIES OR CONDITIONS OF ANY KIND, either express or implied.
 * See the License for the specific language governing permissions and
 * limitations under the License.
 */

package fr.acinq.eclair.api

import java.util.UUID

import akka.NotUsed
import akka.actor.{Actor, ActorSystem, Props}
import akka.http.scaladsl.model.HttpMethods.POST
import akka.http.scaladsl.model._
import akka.http.scaladsl.model.headers.CacheDirectives.{`max-age`, `no-store`, public}
import akka.http.scaladsl.model.headers.{`Access-Control-Allow-Headers`, `Access-Control-Allow-Methods`, `Cache-Control`}
import akka.http.scaladsl.model.ws.{Message, TextMessage}
import akka.http.scaladsl.server._
import akka.http.scaladsl.server.directives.Credentials
import akka.stream.scaladsl.{BroadcastHub, Flow, Keep, Source}
import akka.stream.{ActorMaterializer, OverflowStrategy}
import akka.util.Timeout
import fr.acinq.bitcoin.ByteVector32
import fr.acinq.bitcoin.Crypto.PublicKey
import fr.acinq.eclair.api.FormParamExtractors._
import fr.acinq.eclair.api.JsonSupport.CustomTypeHints
import fr.acinq.eclair.io.NodeURI
import fr.acinq.eclair.payment.PaymentLifecycle.PaymentFailed
import fr.acinq.eclair.payment.{PaymentReceived, PaymentRequest, _}
import fr.acinq.eclair.{Eclair, ShortChannelId}
import grizzled.slf4j.Logging
import org.json4s.jackson.Serialization
import scodec.bits.ByteVector

import scala.concurrent.Future
import scala.concurrent.duration._

case class ErrorResponse(error: String)

trait Service extends ExtraDirectives with Logging {

  // important! Must NOT import the unmarshaller as it is too generic...see https://github.com/akka/akka-http/issues/541
  import JsonSupport.{formats, marshaller, serialization}

  // used to send typed messages over the websocket
  val formatsWithTypeHint = formats.withTypeHintFieldName("type") +
    CustomTypeHints(Map(
      classOf[PaymentSent] -> "payment-sent",
      classOf[PaymentRelayed] -> "payment-relayed",
      classOf[PaymentReceived] -> "payment-received",
      classOf[PaymentSettlingOnChain] -> "payment-settling-onchain",
      classOf[PaymentFailed] -> "payment-failed"
    ))

  def password: String

  val eclairApi: Eclair

  implicit val actorSystem: ActorSystem
  implicit val mat: ActorMaterializer

  // named and typed URL parameters used across several routes
  val channelId = "channelId".as[ByteVector32](sha256HashUnmarshaller)
  val nodeId = "nodeId".as[PublicKey]
  val shortChannelId = "shortChannelId".as[ShortChannelId](shortChannelIdUnmarshaller)
  val paymentHash = "paymentHash".as[ByteVector32](sha256HashUnmarshaller)
  val from = "from".as[Long]
  val to = "to".as[Long]
  val amountMsat = "amountMsat".as[Long]
  val invoice = "invoice".as[PaymentRequest]

  val apiExceptionHandler = ExceptionHandler {
    case t: Throwable =>
      logger.error(s"API call failed with cause=${t.getMessage}", t)
      complete(StatusCodes.InternalServerError, ErrorResponse(t.getMessage))
  }

  // map all the rejections to a JSON error object ErrorResponse
  val apiRejectionHandler = RejectionHandler.default.mapRejectionResponse {
    case res@HttpResponse(_, _, ent: HttpEntity.Strict, _) =>
      res.copy(entity = HttpEntity(ContentTypes.`application/json`, serialization.writePretty(ErrorResponse(ent.data.utf8String))))
  }

  val customHeaders = `Access-Control-Allow-Headers`("Content-Type, Authorization") ::
    `Access-Control-Allow-Methods`(POST) ::
    `Cache-Control`(public, `no-store`, `max-age`(0)) :: Nil

  lazy val makeSocketHandler: Flow[Message, TextMessage.Strict, NotUsed] = {

    // create a flow transforming a queue of string -> string
    val (flowInput, flowOutput) = Source.queue[String](10, OverflowStrategy.dropTail).toMat(BroadcastHub.sink[String])(Keep.both).run()

    // register an actor that feeds the queue on payment related events
    actorSystem.actorOf(Props(new Actor {

      override def preStart: Unit = {
        context.system.eventStream.subscribe(self, classOf[PaymentFailed])
        context.system.eventStream.subscribe(self, classOf[PaymentEvent])
      }

      def receive: Receive = {
        case message: PaymentFailed => flowInput.offer(Serialization.write(message)(formatsWithTypeHint))
        case message: PaymentEvent => flowInput.offer(Serialization.write(message)(formatsWithTypeHint))
      }

    }))

    Flow[Message]
      .mapConcat(_ => Nil) // Ignore heartbeats and other data from the client
      .merge(flowOutput) // Stream the data we want to the client
      .map(TextMessage.apply)
  }

  val timeoutResponse: HttpRequest => HttpResponse = { r =>
    HttpResponse(StatusCodes.RequestTimeout).withEntity(ContentTypes.`application/json`, serialization.writePretty(ErrorResponse("request timed out")))
  }

  def userPassAuthenticator(credentials: Credentials): Future[Option[String]] = credentials match {
    case p@Credentials.Provided(id) if p.verify(password) => Future.successful(Some(id))
    case _ => akka.pattern.after(1 second, using = actorSystem.scheduler)(Future.successful(None))(actorSystem.dispatcher) // force a 1 sec pause to deter brute force
  }

  val route: Route = {
    respondWithDefaultHeaders(customHeaders) {
      handleExceptions(apiExceptionHandler) {
        handleRejections(apiRejectionHandler) {
          formFields("timeoutSeconds".as[Timeout].?) { tm_opt =>
            // this is the akka timeout
            implicit val timeout = tm_opt.getOrElse(Timeout(30 seconds))
            // we ensure that http timeout is greater than akka timeout
            withRequestTimeout(timeout.duration + 2.seconds) {
              withRequestTimeoutResponse(timeoutResponse) {
                authenticateBasicAsync(realm = "Access restricted", userPassAuthenticator) { _ =>
                  post {
                    path("getinfo") {
                      complete(eclairApi.getInfoResponse())
                    } ~
                      path("connect") {
                        formFields("uri".as[String]) { uri =>
                          complete(eclairApi.connect(uri))
                        } ~ formFields(nodeId, "host".as[String], "port".as[Int].?) { (nodeId, host, port_opt) =>
                          complete(eclairApi.connect(s"$nodeId@$host:${port_opt.getOrElse(NodeURI.DEFAULT_PORT)}"))
                        }
                      } ~
                      path("open") {
                        formFields(nodeId, "fundingSatoshis".as[Long], "pushMsat".as[Long].?, "fundingFeerateSatByte".as[Long].?, "channelFlags".as[Int].?, "openTimeoutSeconds".as[Timeout].?) {
                          (nodeId, fundingSatoshis, pushMsat, fundingFeerateSatByte, channelFlags, openTimeout_opt) =>
                            complete(eclairApi.open(nodeId, fundingSatoshis, pushMsat, fundingFeerateSatByte, channelFlags, openTimeout_opt))
                        }
                      } ~
                      path("updaterelayfee") {
                        formFields(channelId, "feeBaseMsat".as[Long], "feeProportionalMillionths".as[Long]) { (channelId, feeBase, feeProportional) =>
                          complete(eclairApi.updateRelayFee(channelId.toString, feeBase, feeProportional))
                        }
                      } ~
                      path("close") {
                        formFields(channelId, "scriptPubKey".as[ByteVector](binaryDataUnmarshaller).?) { (channelId, scriptPubKey_opt) =>
                          complete(eclairApi.close(Left(channelId), scriptPubKey_opt))
                        } ~ formFields(shortChannelId, "scriptPubKey".as[ByteVector](binaryDataUnmarshaller).?) { (shortChannelId, scriptPubKey_opt) =>
                          complete(eclairApi.close(Right(shortChannelId), scriptPubKey_opt))
                        }
                      } ~
                      path("forceclose") {
                        formFields(channelId) { channelId =>
                          complete(eclairApi.forceClose(Left(channelId)))
                        } ~ formFields(shortChannelId) { shortChannelId =>
                          complete(eclairApi.forceClose(Right(shortChannelId)))
                        }
                      } ~
                      path("peers") {
                        complete(eclairApi.peersInfo())
                      } ~
                      path("channels") {
                        formFields(nodeId.?) { toRemoteNodeId_opt =>
                          complete(eclairApi.channelsInfo(toRemoteNodeId_opt))
                        }
                      } ~
                      path("channel") {
                        formFields(channelId) { channelId =>
                          complete(eclairApi.channelInfo(channelId))
                        }
                      } ~
                      path("allnodes") {
                        complete(eclairApi.allNodes())
                      } ~
                      path("allchannels") {
                        complete(eclairApi.allChannels())
                      } ~
                      path("allupdates") {
                        formFields(nodeId.?) { nodeId_opt =>
                          complete(eclairApi.allUpdates(nodeId_opt))
                        }
                      } ~
                      path("findroute") {
                        formFields(invoice, amountMsat.?) {
                          case (invoice@PaymentRequest(_, Some(amount), _, nodeId, _, _), None) => complete(eclairApi.findRoute(nodeId, amount.toLong, invoice.routingInfo))
                          case (invoice, Some(overrideAmount)) => complete(eclairApi.findRoute(invoice.nodeId, overrideAmount, invoice.routingInfo))
                          case _ => reject(MalformedFormFieldRejection("invoice", "The invoice must have an amount or you need to specify one using 'amountMsat'"))
                        }
                      } ~
                      path("findroutetonode") {
                        formFields(nodeId, amountMsat) { (nodeId, amount) =>
                          complete(eclairApi.findRoute(nodeId, amount))
                        }
                      } ~
                      path("parseinvoice") {
                        formFields(invoice) { invoice =>
                          complete(invoice)
                        }
                      } ~
                      path("payinvoice") {
                        formFields(invoice, amountMsat.?, "maxAttempts".as[Int].?) {
                          case (invoice@PaymentRequest(_, Some(amount), _, nodeId, _, _), None, maxAttempts) =>
                            complete(eclairApi.send(nodeId, amount.toLong, invoice.paymentHash, invoice.routingInfo, invoice.minFinalCltvExpiry, maxAttempts))
                          case (invoice, Some(overrideAmount), maxAttempts) =>
                            complete(eclairApi.send(invoice.nodeId, overrideAmount, invoice.paymentHash, invoice.routingInfo, invoice.minFinalCltvExpiry, maxAttempts))
                          case _ => reject(MalformedFormFieldRejection("invoice", "The invoice must have an amount or you need to specify one using the field 'amountMsat'"))
                        }
                      } ~
                      path("sendtonode") {
                        formFields(amountMsat, paymentHash, nodeId, "maxAttempts".as[Int].?) { (amountMsat, paymentHash, nodeId, maxAttempts) =>
                          complete(eclairApi.send(nodeId, amountMsat, paymentHash, maxAttempts = maxAttempts))
                        }
                      } ~
                      path("getsentinfo") {
                        formFields("id".as[UUID]) { id =>
                          complete(eclairApi.sentInfo(Left(id)))
                        } ~ formFields(paymentHash) { paymentHash =>
                          complete(eclairApi.sentInfo(Right(paymentHash)))
                        }
                      } ~
                      path("createinvoice") {
                        formFields("description".as[String], amountMsat.?, "expireIn".as[Long].?, "fallbackAddress".as[String].?) { (desc, amountMsat, expire, fallBackAddress) =>
                          complete(eclairApi.receive(desc, amountMsat, expire, fallBackAddress))
                        }
                      } ~
                      path("getinvoice") {
                        formFields(paymentHash) { paymentHash =>
                          completeOrNotFound(eclairApi.getInvoice(paymentHash))
                        }
                      } ~
                      path("listinvoices") {
                        formFields(from.?, to.?) { (from_opt, to_opt) =>
                          complete(eclairApi.allInvoices(from_opt, to_opt))
                        }
                      } ~
                      path("listpendinginvoices") {
                        formFields(from.?, to.?) { (from_opt, to_opt) =>
                          complete(eclairApi.pendingInvoices(from_opt, to_opt))
                        }
                      } ~
                      path("getreceivedinfo") {
                        formFields(paymentHash) { paymentHash =>
                          completeOrNotFound(eclairApi.receivedInfo(paymentHash))
                        } ~ formFields(invoice) { invoice =>
                          completeOrNotFound(eclairApi.receivedInfo(invoice.paymentHash))
                        }
                      } ~
                      path("audit") {
                        formFields(from.?, to.?) { (from_opt, to_opt) =>
                          complete(eclairApi.audit(from_opt, to_opt))
                        }
                      } ~
                      path("networkfees") {
                        formFields(from.?, to.?) { (from_opt, to_opt) =>
                          complete(eclairApi.networkFees(from_opt, to_opt))
                        }
                      } ~
                      path("channelstats") {
                        complete(eclairApi.channelStats())
                      }
                  } ~ get {
                    path("ws") {
                      handleWebSocketMessages(makeSocketHandler)
                    }
<<<<<<< HEAD
                  } ~
                  path("payinvoice") {
                    formFields(invoice, amountMsat.?, "maxAttempts".as[Int].?) {
                      case (invoice@PaymentRequest(_, Some(amount), _, nodeId, _, _), None, maxAttempts) =>
                        complete(eclairApi.send(nodeId, amount.toLong, invoice.paymentHash, invoice.routingInfo, invoice.minFinalCltvExpiry, maxAttempts))
                      case (invoice, Some(overrideAmount), maxAttempts) =>
                        complete(eclairApi.send(invoice.nodeId, overrideAmount, invoice.paymentHash, invoice.routingInfo, invoice.minFinalCltvExpiry, maxAttempts))
                      case _ => reject(MalformedFormFieldRejection("invoice", "The invoice must have an amount or you need to specify one using the field 'amountMsat'"))
                    }
                  } ~
                  path("sendtonode") {
                    formFields(amountMsat, paymentHash, nodeId, "maxAttempts".as[Int].?) { (amountMsat, paymentHash, nodeId, maxAttempts) =>
                      complete(eclairApi.send(nodeId, amountMsat, paymentHash, maxAttempts = maxAttempts))
                    }
                  } ~
                  path("sendtoroute") {
                    formFields(amountMsat, paymentHash, "finalCltvExpiry".as[Long], "route".as[List[PublicKey]](pubkeyListUnmarshaller)) { (amountMsat, paymentHash, finalCltvExpiry, route) =>
                      complete(eclairApi.sendToRoute(route, amountMsat, paymentHash, finalCltvExpiry))
                    }
                  } ~
                  path("getsentinfo") {
                    formFields("id".as[UUID]) { id =>
                      complete(eclairApi.sentInfo(Left(id)))
                    } ~ formFields(paymentHash) { paymentHash =>
                      complete(eclairApi.sentInfo(Right(paymentHash)))
                    }
                  } ~
                  path("createinvoice") {
                    formFields("description".as[String], amountMsat.?, "expireIn".as[Long].?, "fallbackAddress".as[String].?) { (desc, amountMsat, expire, fallBackAddress) =>
                      complete(eclairApi.receive(desc, amountMsat, expire, fallBackAddress))
                    }
                  } ~
                  path("getinvoice") {
                    formFields(paymentHash) { paymentHash =>
                      completeOrNotFound(eclairApi.getInvoice(paymentHash))
                    }
                  } ~
                  path("listinvoices") {
                    formFields(from.?, to.?) { (from_opt, to_opt) =>
                      complete(eclairApi.allInvoices(from_opt, to_opt))
                    }
                  } ~
                  path("listpendinginvoices") {
                    formFields(from.?, to.?) { (from_opt, to_opt) =>
                      complete(eclairApi.pendingInvoices(from_opt, to_opt))
                    }
                  } ~
                  path("getreceivedinfo") {
                    formFields(paymentHash) { paymentHash =>
                      completeOrNotFound(eclairApi.receivedInfo(paymentHash))
                    } ~ formFields(invoice) { invoice =>
                      completeOrNotFound(eclairApi.receivedInfo(invoice.paymentHash))
                    }
                  } ~
                  path("audit") {
                    formFields(from.?, to.?) { (from_opt, to_opt) =>
                      complete(eclairApi.audit(from_opt, to_opt))
                    }
                  } ~
                  path("networkfees") {
                    formFields(from.?, to.?) { (from_opt, to_opt) =>
                      complete(eclairApi.networkFees(from_opt, to_opt))
                    }
                  } ~
                  path("channelstats") {
                    complete(eclairApi.channelStats())
=======
>>>>>>> bed47de5
                  }
                }
              }
            }
          }
        }
      }
    }
  }
}<|MERGE_RESOLUTION|>--- conflicted
+++ resolved
@@ -232,6 +232,11 @@
                           complete(eclairApi.send(nodeId, amountMsat, paymentHash, maxAttempts = maxAttempts))
                         }
                       } ~
+                      path("sendtoroute") {
+                        formFields(amountMsat, paymentHash, "finalCltvExpiry".as[Long], "route".as[List[PublicKey]](pubkeyListUnmarshaller)) { (amountMsat, paymentHash, finalCltvExpiry, route) =>
+                          complete(eclairApi.sendToRoute(route, amountMsat, paymentHash, finalCltvExpiry))
+                        }
+                      } ~
                       path("getsentinfo") {
                         formFields("id".as[UUID]) { id =>
                           complete(eclairApi.sentInfo(Left(id)))
@@ -283,75 +288,6 @@
                     path("ws") {
                       handleWebSocketMessages(makeSocketHandler)
                     }
-<<<<<<< HEAD
-                  } ~
-                  path("payinvoice") {
-                    formFields(invoice, amountMsat.?, "maxAttempts".as[Int].?) {
-                      case (invoice@PaymentRequest(_, Some(amount), _, nodeId, _, _), None, maxAttempts) =>
-                        complete(eclairApi.send(nodeId, amount.toLong, invoice.paymentHash, invoice.routingInfo, invoice.minFinalCltvExpiry, maxAttempts))
-                      case (invoice, Some(overrideAmount), maxAttempts) =>
-                        complete(eclairApi.send(invoice.nodeId, overrideAmount, invoice.paymentHash, invoice.routingInfo, invoice.minFinalCltvExpiry, maxAttempts))
-                      case _ => reject(MalformedFormFieldRejection("invoice", "The invoice must have an amount or you need to specify one using the field 'amountMsat'"))
-                    }
-                  } ~
-                  path("sendtonode") {
-                    formFields(amountMsat, paymentHash, nodeId, "maxAttempts".as[Int].?) { (amountMsat, paymentHash, nodeId, maxAttempts) =>
-                      complete(eclairApi.send(nodeId, amountMsat, paymentHash, maxAttempts = maxAttempts))
-                    }
-                  } ~
-                  path("sendtoroute") {
-                    formFields(amountMsat, paymentHash, "finalCltvExpiry".as[Long], "route".as[List[PublicKey]](pubkeyListUnmarshaller)) { (amountMsat, paymentHash, finalCltvExpiry, route) =>
-                      complete(eclairApi.sendToRoute(route, amountMsat, paymentHash, finalCltvExpiry))
-                    }
-                  } ~
-                  path("getsentinfo") {
-                    formFields("id".as[UUID]) { id =>
-                      complete(eclairApi.sentInfo(Left(id)))
-                    } ~ formFields(paymentHash) { paymentHash =>
-                      complete(eclairApi.sentInfo(Right(paymentHash)))
-                    }
-                  } ~
-                  path("createinvoice") {
-                    formFields("description".as[String], amountMsat.?, "expireIn".as[Long].?, "fallbackAddress".as[String].?) { (desc, amountMsat, expire, fallBackAddress) =>
-                      complete(eclairApi.receive(desc, amountMsat, expire, fallBackAddress))
-                    }
-                  } ~
-                  path("getinvoice") {
-                    formFields(paymentHash) { paymentHash =>
-                      completeOrNotFound(eclairApi.getInvoice(paymentHash))
-                    }
-                  } ~
-                  path("listinvoices") {
-                    formFields(from.?, to.?) { (from_opt, to_opt) =>
-                      complete(eclairApi.allInvoices(from_opt, to_opt))
-                    }
-                  } ~
-                  path("listpendinginvoices") {
-                    formFields(from.?, to.?) { (from_opt, to_opt) =>
-                      complete(eclairApi.pendingInvoices(from_opt, to_opt))
-                    }
-                  } ~
-                  path("getreceivedinfo") {
-                    formFields(paymentHash) { paymentHash =>
-                      completeOrNotFound(eclairApi.receivedInfo(paymentHash))
-                    } ~ formFields(invoice) { invoice =>
-                      completeOrNotFound(eclairApi.receivedInfo(invoice.paymentHash))
-                    }
-                  } ~
-                  path("audit") {
-                    formFields(from.?, to.?) { (from_opt, to_opt) =>
-                      complete(eclairApi.audit(from_opt, to_opt))
-                    }
-                  } ~
-                  path("networkfees") {
-                    formFields(from.?, to.?) { (from_opt, to_opt) =>
-                      complete(eclairApi.networkFees(from_opt, to_opt))
-                    }
-                  } ~
-                  path("channelstats") {
-                    complete(eclairApi.channelStats())
-=======
->>>>>>> bed47de5
                   }
                 }
               }
