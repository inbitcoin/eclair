/*
 * Copyright 2019 ACINQ SAS
 *
 * Licensed under the Apache License, Version 2.0 (the "License");
 * you may not use this file except in compliance with the License.
 * You may obtain a copy of the License at
 *
 *     http://www.apache.org/licenses/LICENSE-2.0
 *
 * Unless required by applicable law or agreed to in writing, software
 * distributed under the License is distributed on an "AS IS" BASIS,
 * WITHOUT WARRANTIES OR CONDITIONS OF ANY KIND, either express or implied.
 * See the License for the specific language governing permissions and
 * limitations under the License.
 */

package fr.acinq.eclair.payment

import java.util.UUID
import akka.actor.{ActorRef, FSM, Props, Status}
import fr.acinq.bitcoin.Crypto.PublicKey
import fr.acinq.bitcoin.{ByteVector32, MilliSatoshi}
import fr.acinq.eclair._
import fr.acinq.eclair.blockchain.WatchEventSpentBasic
import fr.acinq.eclair.channel.{AddHtlcFailed, CMD_ADD_HTLC, Channel, Register, _}
import fr.acinq.eclair.crypto.Sphinx.{ErrorPacket, Packet}
import fr.acinq.eclair.crypto.{Sphinx, TransportHandler}
import fr.acinq.eclair.db.{OutgoingPayment, OutgoingPaymentStatus}
import fr.acinq.eclair.payment.PaymentLifecycle._
import fr.acinq.eclair.payment.PaymentRequest.ExtraHop
import fr.acinq.eclair.router._
import fr.acinq.eclair.wire._
import scodec.Attempt
import scodec.bits.ByteVector
import concurrent.duration._
import scala.compat.Platform
import scala.util.{Failure, Success}

/**
  * Created by PM on 26/08/2016.
  */
class PaymentLifecycle(nodeParams: NodeParams, id: UUID, router: ActorRef, register: ActorRef) extends FSM[PaymentLifecycle.State, PaymentLifecycle.Data] {

  val paymentsDb = nodeParams.db.payments

  startWith(WAITING_FOR_REQUEST, WaitingForRequest)

  when(WAITING_FOR_REQUEST) {
    case Event(c: SendPayment, WaitingForRequest) =>
      router ! RouteRequest(nodeParams.nodeId, c.targetNodeId, c.amountMsat, c.assistedRoutes, routeParams = c.routeParams)
      paymentsDb.addOutgoingPayment(OutgoingPayment(id, c.paymentHash, None, c.amountMsat, Platform.currentTime, None, OutgoingPaymentStatus.PENDING))
      goto(WAITING_FOR_ROUTE) using WaitingForRoute(sender, c, failures = Nil)
  }

  when(WAITING_FOR_ROUTE) {
    case Event(RouteResponse(hops, ignoreNodes, ignoreChannels), WaitingForRoute(s, c, failures)) =>
      log.info(s"route found: attempt=${failures.size + 1}/${c.maxAttempts} route=${hops.map(_.nextNodeId).mkString("->")} channels=${hops.map(_.lastUpdate.shortChannelId).mkString("->")}")
      val firstHop = hops.head
      // we add one block in order to not have our htlc fail when a new block has just been found
      val finalExpiry = Globals.blockCount.get().toInt + c.finalCltvExpiry.toInt + 1

<<<<<<< HEAD
      val (cmd, sharedSecrets) = buildCommand(c.amountMsat, finalExpiry, c.paymentHash, hops)
      log.info("forwarding shortId={} from firstHop.lastUpdate={}", firstHop.lastUpdate.shortChannelId, firstHop.lastUpdate)
=======
      val (cmd, sharedSecrets) = buildCommand(id, c.amountMsat, finalExpiry, c.paymentHash, hops)
>>>>>>> 87189591
      register ! Register.ForwardShortId(firstHop.lastUpdate.shortChannelId, cmd)
      goto(WAITING_FOR_PAYMENT_COMPLETE) using WaitingForComplete(s, c, cmd, failures, sharedSecrets, ignoreNodes, ignoreChannels, hops)

    case Event(Status.Failure(t), WaitingForRoute(s, c, failures)) =>
      reply(s, PaymentFailed(id, c.paymentHash, failures = failures :+ LocalFailure(t)))
      paymentsDb.updateOutgoingPayment(id, OutgoingPaymentStatus.FAILED)
      stop(FSM.Normal)
  }

  when(WAITING_FOR_PAYMENT_COMPLETE) {
    case Event("ok", _) => stay()

    case Event(fulfill: UpdateFulfillHtlc, WaitingForComplete(s, c, cmd, _, _, _, _, hops)) =>
      paymentsDb.updateOutgoingPayment(id, OutgoingPaymentStatus.SUCCEEDED, preimage = Some(fulfill.paymentPreimage))
      reply(s, PaymentSucceeded(id, cmd.amountMsat, c.paymentHash, fulfill.paymentPreimage, hops))
      context.system.eventStream.publish(PaymentSent(id, MilliSatoshi(c.amountMsat), MilliSatoshi(cmd.amountMsat - c.amountMsat), cmd.paymentHash, fulfill.paymentPreimage, fulfill.channelId))
      stop(FSM.Normal)

    case Event(fail: UpdateFailHtlc, WaitingForComplete(s, c, _, failures, sharedSecrets, ignoreNodes, ignoreChannels, hops)) =>
      Sphinx.parseErrorPacket(fail.reason, sharedSecrets) match {
        case Success(e@ErrorPacket(nodeId, failureMessage)) if nodeId == c.targetNodeId =>
          // if destination node returns an error, we fail the payment immediately
          log.warning(s"received an error message from target nodeId=$nodeId, failing the payment (failure=$failureMessage)")
          reply(s, PaymentFailed(id, c.paymentHash, failures = failures :+ RemoteFailure(hops, e)))
          paymentsDb.updateOutgoingPayment(id, OutgoingPaymentStatus.FAILED)
          stop(FSM.Normal)
        case res if failures.size + 1 >= c.maxAttempts =>
          // otherwise we never try more than maxAttempts, no matter the kind of error returned
          val failure = res match {
            case Success(e@ErrorPacket(nodeId, failureMessage)) =>
              log.info(s"received an error message from nodeId=$nodeId (failure=$failureMessage)")
              RemoteFailure(hops, e)
            case Failure(t) =>
              log.warning(s"cannot parse returned error: ${t.getMessage}")
              UnreadableRemoteFailure(hops)
          }
          log.warning(s"too many failed attempts, failing the payment")
          reply(s, PaymentFailed(id, c.paymentHash, failures = failures :+ failure))
          paymentsDb.updateOutgoingPayment(id, OutgoingPaymentStatus.FAILED)
          stop(FSM.Normal)
        case Failure(t) =>
          log.warning(s"cannot parse returned error: ${t.getMessage}")
          // in that case we don't know which node is sending garbage, let's try to blacklist all nodes except the one we are directly connected to and the destination node
          val blacklist = hops.map(_.nextNodeId).drop(1).dropRight(1)
          log.warning(s"blacklisting intermediate nodes=${blacklist.mkString(",")}")
          router ! RouteRequest(nodeParams.nodeId, c.targetNodeId, c.amountMsat, c.assistedRoutes, ignoreNodes ++ blacklist, ignoreChannels, c.routeParams)
          goto(WAITING_FOR_ROUTE) using WaitingForRoute(s, c, failures :+ UnreadableRemoteFailure(hops))
        case Success(e@ErrorPacket(nodeId, failureMessage: Node)) =>
          log.info(s"received 'Node' type error message from nodeId=$nodeId, trying to route around it (failure=$failureMessage)")
          // let's try to route around this node
          router ! RouteRequest(nodeParams.nodeId, c.targetNodeId, c.amountMsat, c.assistedRoutes, ignoreNodes + nodeId, ignoreChannels, c.routeParams)
          goto(WAITING_FOR_ROUTE) using WaitingForRoute(s, c, failures :+ RemoteFailure(hops, e))
        case Success(e@ErrorPacket(nodeId, failureMessage: Update)) =>
          log.info(s"received 'Update' type error message from nodeId=$nodeId, retrying payment (failure=$failureMessage)")
          if (Announcements.checkSig(failureMessage.update, nodeId)) {
            getChannelUpdateForNode(nodeId, hops) match {
              case Some(u) if u.shortChannelId != failureMessage.update.shortChannelId =>
                // it is possible that nodes in the route prefer using a different channel (to the same N+1 node) than the one we requested, that's fine
                log.info(s"received an update for a different channel than the one we asked: requested=${u.shortChannelId} actual=${failureMessage.update.shortChannelId} update=${failureMessage.update}")
              case Some(u) if areSame(u, failureMessage.update) =>
                // node returned the exact same update we used, this can happen e.g. if the channel is imbalanced
                // in that case, let's temporarily exclude the channel from future routes, giving it time to recover
                log.info(s"received exact same update from nodeId=$nodeId, excluding the channel from futures routes")
                val nextNodeId = hops.find(_.nodeId == nodeId).get.nextNodeId
                router ! ExcludeChannel(ChannelDesc(u.shortChannelId, nodeId, nextNodeId))
              case Some(u) if hasAlreadyFailedOnce(nodeId, failures) =>
                // this node had already given us a new channel update and is still unhappy, it is probably messing with us, let's exclude it
                log.warning(s"it is the second time nodeId=$nodeId answers with a new update, excluding it: old=$u new=${failureMessage.update}")
                val nextNodeId = hops.find(_.nodeId == nodeId).get.nextNodeId
                router ! ExcludeChannel(ChannelDesc(u.shortChannelId, nodeId, nextNodeId))
              case Some(u) =>
                log.info(s"got a new update for shortChannelId=${u.shortChannelId}: old=$u new=${failureMessage.update}")
              case None =>
                log.error(s"couldn't find a channel update for node=$nodeId, this should never happen")
            }
            // in any case, we forward the update to the router
            router ! failureMessage.update
            // let's try again, router will have updated its state
            router ! RouteRequest(nodeParams.nodeId, c.targetNodeId, c.amountMsat, c.assistedRoutes, ignoreNodes, ignoreChannels, c.routeParams)
          } else {
            // this node is fishy, it gave us a bad sig!! let's filter it out
            log.warning(s"got bad signature from node=$nodeId update=${failureMessage.update}")
            router ! RouteRequest(nodeParams.nodeId, c.targetNodeId, c.amountMsat, c.assistedRoutes, ignoreNodes + nodeId, ignoreChannels, c.routeParams)
          }
          goto(WAITING_FOR_ROUTE) using WaitingForRoute(s, c, failures :+ RemoteFailure(hops, e))
        case Success(e@ErrorPacket(nodeId, failureMessage)) =>
          log.info(s"received an error message from nodeId=$nodeId, trying to use a different channel (failure=$failureMessage)")
          // let's try again without the channel outgoing from nodeId
<<<<<<< HEAD
          val faultyChannel = hops.find(_.nodeId == nodeId).map { hop =>
            // On Android, we don't monitor channels to see if their funding is spent because it is too expensive
            // if the node that created this channel tells us it is unusable (only permanent channel failure) we forget about it
            // note that if the channel is in fact still alive, we will get it again via network announcements anyway
            router ! WatchEventSpentBasic(BITCOIN_FUNDING_EXTERNAL_CHANNEL_SPENT(hop.lastUpdate.shortChannelId))
            ChannelDesc(hop.lastUpdate.shortChannelId, hop.nodeId, hop.nextNodeId)
          }
          router ! RouteRequest(sourceNodeId, c.targetNodeId, c.amountMsat, c.assistedRoutes, ignoreNodes, ignoreChannels ++ faultyChannel.toSet, c.routeParams)
=======
          val faultyChannel = hops.find(_.nodeId == nodeId).map(hop => ChannelDesc(hop.lastUpdate.shortChannelId, hop.nodeId, hop.nextNodeId))
          router ! RouteRequest(nodeParams.nodeId, c.targetNodeId, c.amountMsat, c.assistedRoutes, ignoreNodes, ignoreChannels ++ faultyChannel.toSet, c.routeParams)
>>>>>>> 87189591
          goto(WAITING_FOR_ROUTE) using WaitingForRoute(s, c, failures :+ RemoteFailure(hops, e))
      }

    case Event(fail: UpdateFailMalformedHtlc, _) =>
      log.info(s"first node in the route couldn't parse our htlc: fail=$fail")
      // this is a corner case, that can only happen when the *first* node in the route cannot parse the onion
      // (if this happens higher up in the route, the error would be wrapped in an UpdateFailHtlc and handled above)
      // let's consider it a local error and treat is as such
      self ! Status.Failure(new RuntimeException("first hop returned an UpdateFailMalformedHtlc message"))
      stay

    case Event(Status.Failure(t), WaitingForComplete(s, c, _, failures, _, ignoreNodes, ignoreChannels, hops)) =>
<<<<<<< HEAD
      t match {
        case Register.ForwardShortIdFailure(fwd) =>
          // On Android we don't actively clean the routing table so we may have cases where we are not aware that a local public channel as in fact been closed
          // if this happens we will tell the router to forget about it
          // note that if the channel is in fact still alive, we will get it again via network announcements anyway
          log.warning(s"local shortChannelId=${fwd.shortChannelId} doesn't seem to exist, excluding it from routes")
          router ! WatchEventSpentBasic(BITCOIN_FUNDING_EXTERNAL_CHANNEL_SPENT(fwd.shortChannelId))
          router ! RouteRequest(sourceNodeId, c.targetNodeId, c.amountMsat, c.assistedRoutes, routeParams = c.routeParams)
          goto(WAITING_FOR_ROUTE) using WaitingForRoute(s, c, failures)
        case _ =>
          if (failures.size + 1 >= c.maxAttempts) {
            reply(s, PaymentFailed(c.paymentHash, failures :+ LocalFailure(t)))
            stop(FSM.Normal)
          } else {
            log.info(s"received an error message from local, trying to use a different channel (failure=${t.getMessage})")
            val faultyChannel = ChannelDesc(hops.head.lastUpdate.shortChannelId, hops.head.nodeId, hops.head.nextNodeId)
            router ! RouteRequest(sourceNodeId, c.targetNodeId, c.amountMsat, c.assistedRoutes, ignoreNodes, ignoreChannels + faultyChannel, c.routeParams)
            goto(WAITING_FOR_ROUTE) using WaitingForRoute(s, c, failures :+ LocalFailure(t))
          }
=======
      if (failures.size + 1 >= c.maxAttempts) {
        paymentsDb.updateOutgoingPayment(id, OutgoingPaymentStatus.FAILED)
        reply(s, PaymentFailed(id, c.paymentHash, failures :+ LocalFailure(t)))
        stop(FSM.Normal)
      } else {
        log.info(s"received an error message from local, trying to use a different channel (failure=${t.getMessage})")
        val faultyChannel = ChannelDesc(hops.head.lastUpdate.shortChannelId, hops.head.nodeId, hops.head.nextNodeId)
        router ! RouteRequest(nodeParams.nodeId, c.targetNodeId, c.amountMsat, c.assistedRoutes, ignoreNodes, ignoreChannels + faultyChannel, c.routeParams)
        goto(WAITING_FOR_ROUTE) using WaitingForRoute(s, c, failures :+ LocalFailure(t))
>>>>>>> 87189591
      }
  }

  whenUnhandled {
    case Event(_: TransportHandler.ReadAck, _) => stay // ignored, router replies with this when we forward a channel_update
  }

  def reply(to: ActorRef, e: PaymentResult) = {
    to ! e
    context.system.eventStream.publish(e)
  }

  initialize()
}

object PaymentLifecycle {

  def props(nodeParams: NodeParams, id: UUID, router: ActorRef, register: ActorRef) = Props(classOf[PaymentLifecycle], nodeParams, id, router, register)

  // @formatter:off
  case class ReceivePayment(amountMsat_opt: Option[MilliSatoshi], description: String, expirySeconds_opt: Option[Long] = None, extraHops: List[List[ExtraHop]] = Nil, fallbackAddress: Option[String] = None)
  case class SendPayment(amountMsat: Long,
                         paymentHash: ByteVector32,
                         targetNodeId: PublicKey,
                         assistedRoutes: Seq[Seq[ExtraHop]] = Nil,
                         finalCltvExpiry: Long = Channel.MIN_CLTV_EXPIRY,
                         maxAttempts: Int,
                         routeParams: Option[RouteParams] = None) {
    require(amountMsat > 0, s"amountMsat must be > 0")
  }

  sealed trait PaymentResult
  case class PaymentSucceeded(id: UUID, amountMsat: Long, paymentHash: ByteVector32, paymentPreimage: ByteVector32, route: Seq[Hop]) extends PaymentResult // note: the amount includes fees
  sealed trait PaymentFailure
  case class LocalFailure(t: Throwable) extends PaymentFailure
  case class RemoteFailure(route: Seq[Hop], e: ErrorPacket) extends PaymentFailure
  case class UnreadableRemoteFailure(route: Seq[Hop]) extends PaymentFailure
  case class PaymentFailed(id: UUID, paymentHash: ByteVector32, failures: Seq[PaymentFailure]) extends PaymentResult

  sealed trait Data
  case object WaitingForRequest extends Data
  case class WaitingForRoute(sender: ActorRef, c: SendPayment, failures: Seq[PaymentFailure]) extends Data
  case class WaitingForComplete(sender: ActorRef, c: SendPayment, cmd: CMD_ADD_HTLC, failures: Seq[PaymentFailure], sharedSecrets: Seq[(ByteVector32, PublicKey)], ignoreNodes: Set[PublicKey], ignoreChannels: Set[ChannelDesc], hops: Seq[Hop]) extends Data

  sealed trait State
  case object WAITING_FOR_REQUEST extends State
  case object WAITING_FOR_ROUTE extends State
  case object WAITING_FOR_PAYMENT_COMPLETE extends State

  // @formatter:on


  def buildOnion(nodes: Seq[PublicKey], payloads: Seq[PerHopPayload], associatedData: ByteVector32): Sphinx.PacketAndSecrets = {
    require(nodes.size == payloads.size)
    val sessionKey = randomKey
    val payloadsbin: Seq[ByteVector] = payloads
      .map(LightningMessageCodecs.perHopPayloadCodec.encode)
      .map {
        case Attempt.Successful(bitVector) => bitVector.toByteVector
        case Attempt.Failure(cause) => throw new RuntimeException(s"serialization error: $cause")
      }
    Sphinx.makePacket(sessionKey, nodes, payloadsbin, associatedData)
  }

  /**
    *
    * @param finalAmountMsat the final htlc amount in millisatoshis
    * @param finalExpiry     the final htlc expiry in number of blocks
    * @param hops            the hops as computed by the router + extra routes from payment request
    * @return a (firstAmountMsat, firstExpiry, payloads) tuple where:
    *         - firstAmountMsat is the amount for the first htlc in the route
    *         - firstExpiry is the cltv expiry for the first htlc in the route
    *         - a sequence of payloads that will be used to build the onion
    */
  def buildPayloads(finalAmountMsat: Long, finalExpiry: Long, hops: Seq[Hop]): (Long, Long, Seq[PerHopPayload]) =
    hops.reverse.foldLeft((finalAmountMsat, finalExpiry, PerHopPayload(ShortChannelId(0L), finalAmountMsat, finalExpiry) :: Nil)) {
      case ((msat, expiry, payloads), hop) =>
        val nextFee = nodeFee(hop.lastUpdate.feeBaseMsat, hop.lastUpdate.feeProportionalMillionths, msat)
        (msat + nextFee, expiry + hop.lastUpdate.cltvExpiryDelta, PerHopPayload(hop.lastUpdate.shortChannelId, msat, expiry) +: payloads)
    }

  def buildCommand(id: UUID, finalAmountMsat: Long, finalExpiry: Long, paymentHash: ByteVector32, hops: Seq[Hop]): (CMD_ADD_HTLC, Seq[(ByteVector32, PublicKey)]) = {
    val (firstAmountMsat, firstExpiry, payloads) = buildPayloads(finalAmountMsat, finalExpiry, hops.drop(1))
    val nodes = hops.map(_.nextNodeId)
    // BOLT 2 requires that associatedData == paymentHash
    val onion = buildOnion(nodes, payloads, paymentHash)
    CMD_ADD_HTLC(firstAmountMsat, paymentHash, firstExpiry, Packet.write(onion.packet), upstream = Left(id), commit = true) -> onion.sharedSecrets
  }

  /**
    * Rewrites a list of failures to retrieve the meaningful part.
    * <p>
    * If a list of failures with many elements ends up with a LocalFailure RouteNotFound, this RouteNotFound failure
    * should be removed. This last failure is irrelevant information. In such a case only the n-1 attempts were rejected
    * with a **significant reason** ; the final RouteNotFound error provides no meaningful insight.
    * <p>
    * This method should be used by the user interface to provide a non-exhaustive but more useful feedback.
    *
    * @param failures a list of payment failures for a payment
    */
  def transformForUser(failures: Seq[PaymentFailure]): Seq[PaymentFailure] = {
    failures.map {
      case LocalFailure(AddHtlcFailed(_, _, t, _, _, _)) => LocalFailure(t) // we're interested in the error which caused the add-htlc to fail
      case other => other
    } match {
      case previousFailures :+ LocalFailure(RouteNotFound) if previousFailures.nonEmpty => previousFailures
      case other => other
    }
  }

  /**
    * This method retrieves the channel update that we used when we built a route.
    *
    * It just iterates over the hops, but there are at most 20 of them.
    *
    * @param nodeId
    * @param hops
    * @return the channel update if found
    */
  def getChannelUpdateForNode(nodeId: PublicKey, hops: Seq[Hop]): Option[ChannelUpdate] = hops.find(_.nodeId == nodeId).map(_.lastUpdate)

  /**
    * This method compares channel updates, ignoring fields that don't matter, like signature or timestamp
    *
    * @param u1
    * @param u2
    * @return true if channel updates are "equal"
    */
  def areSame(u1: ChannelUpdate, u2: ChannelUpdate): Boolean =
    // NB: On Android we don't compare chainHashes because they are stripped out for performance reason
    u1.copy(signature = ByteVector.empty, chainHash = ByteVector32.Zeroes, timestamp = 0) == u2.copy(signature = ByteVector.empty, chainHash = ByteVector32.Zeroes, timestamp = 0)

  /**
    * This allows us to detect if a bad node always answers with a new update (e.g. with a slightly different expiry or fee)
    * in order to mess with us.
    *
    * @param nodeId
    * @param failures
    * @return
    */
  def hasAlreadyFailedOnce(nodeId: PublicKey, failures: Seq[PaymentFailure]): Boolean =
    failures
      .collectFirst { case RemoteFailure(_, ErrorPacket(origin, u: Update)) if origin == nodeId => u.update }
      .isDefined
}<|MERGE_RESOLUTION|>--- conflicted
+++ resolved
@@ -59,12 +59,8 @@
       // we add one block in order to not have our htlc fail when a new block has just been found
       val finalExpiry = Globals.blockCount.get().toInt + c.finalCltvExpiry.toInt + 1
 
-<<<<<<< HEAD
-      val (cmd, sharedSecrets) = buildCommand(c.amountMsat, finalExpiry, c.paymentHash, hops)
+      val (cmd, sharedSecrets) = buildCommand(id, c.amountMsat, finalExpiry, c.paymentHash, hops)
       log.info("forwarding shortId={} from firstHop.lastUpdate={}", firstHop.lastUpdate.shortChannelId, firstHop.lastUpdate)
-=======
-      val (cmd, sharedSecrets) = buildCommand(id, c.amountMsat, finalExpiry, c.paymentHash, hops)
->>>>>>> 87189591
       register ! Register.ForwardShortId(firstHop.lastUpdate.shortChannelId, cmd)
       goto(WAITING_FOR_PAYMENT_COMPLETE) using WaitingForComplete(s, c, cmd, failures, sharedSecrets, ignoreNodes, ignoreChannels, hops)
 
@@ -153,7 +149,6 @@
         case Success(e@ErrorPacket(nodeId, failureMessage)) =>
           log.info(s"received an error message from nodeId=$nodeId, trying to use a different channel (failure=$failureMessage)")
           // let's try again without the channel outgoing from nodeId
-<<<<<<< HEAD
           val faultyChannel = hops.find(_.nodeId == nodeId).map { hop =>
             // On Android, we don't monitor channels to see if their funding is spent because it is too expensive
             // if the node that created this channel tells us it is unusable (only permanent channel failure) we forget about it
@@ -161,11 +156,7 @@
             router ! WatchEventSpentBasic(BITCOIN_FUNDING_EXTERNAL_CHANNEL_SPENT(hop.lastUpdate.shortChannelId))
             ChannelDesc(hop.lastUpdate.shortChannelId, hop.nodeId, hop.nextNodeId)
           }
-          router ! RouteRequest(sourceNodeId, c.targetNodeId, c.amountMsat, c.assistedRoutes, ignoreNodes, ignoreChannels ++ faultyChannel.toSet, c.routeParams)
-=======
-          val faultyChannel = hops.find(_.nodeId == nodeId).map(hop => ChannelDesc(hop.lastUpdate.shortChannelId, hop.nodeId, hop.nextNodeId))
           router ! RouteRequest(nodeParams.nodeId, c.targetNodeId, c.amountMsat, c.assistedRoutes, ignoreNodes, ignoreChannels ++ faultyChannel.toSet, c.routeParams)
->>>>>>> 87189591
           goto(WAITING_FOR_ROUTE) using WaitingForRoute(s, c, failures :+ RemoteFailure(hops, e))
       }
 
@@ -178,7 +169,6 @@
       stay
 
     case Event(Status.Failure(t), WaitingForComplete(s, c, _, failures, _, ignoreNodes, ignoreChannels, hops)) =>
-<<<<<<< HEAD
       t match {
         case Register.ForwardShortIdFailure(fwd) =>
           // On Android we don't actively clean the routing table so we may have cases where we are not aware that a local public channel as in fact been closed
@@ -186,29 +176,19 @@
           // note that if the channel is in fact still alive, we will get it again via network announcements anyway
           log.warning(s"local shortChannelId=${fwd.shortChannelId} doesn't seem to exist, excluding it from routes")
           router ! WatchEventSpentBasic(BITCOIN_FUNDING_EXTERNAL_CHANNEL_SPENT(fwd.shortChannelId))
-          router ! RouteRequest(sourceNodeId, c.targetNodeId, c.amountMsat, c.assistedRoutes, routeParams = c.routeParams)
+          router ! RouteRequest(nodeParams.nodeId, c.targetNodeId, c.amountMsat, c.assistedRoutes, routeParams = c.routeParams)
           goto(WAITING_FOR_ROUTE) using WaitingForRoute(s, c, failures)
         case _ =>
           if (failures.size + 1 >= c.maxAttempts) {
-            reply(s, PaymentFailed(c.paymentHash, failures :+ LocalFailure(t)))
+            paymentsDb.updateOutgoingPayment(id, OutgoingPaymentStatus.FAILED)
+            reply(s, PaymentFailed(id, c.paymentHash, failures :+ LocalFailure(t)))
             stop(FSM.Normal)
           } else {
             log.info(s"received an error message from local, trying to use a different channel (failure=${t.getMessage})")
             val faultyChannel = ChannelDesc(hops.head.lastUpdate.shortChannelId, hops.head.nodeId, hops.head.nextNodeId)
-            router ! RouteRequest(sourceNodeId, c.targetNodeId, c.amountMsat, c.assistedRoutes, ignoreNodes, ignoreChannels + faultyChannel, c.routeParams)
+            router ! RouteRequest(nodeParams.nodeId, c.targetNodeId, c.amountMsat, c.assistedRoutes, ignoreNodes, ignoreChannels + faultyChannel, c.routeParams)
             goto(WAITING_FOR_ROUTE) using WaitingForRoute(s, c, failures :+ LocalFailure(t))
           }
-=======
-      if (failures.size + 1 >= c.maxAttempts) {
-        paymentsDb.updateOutgoingPayment(id, OutgoingPaymentStatus.FAILED)
-        reply(s, PaymentFailed(id, c.paymentHash, failures :+ LocalFailure(t)))
-        stop(FSM.Normal)
-      } else {
-        log.info(s"received an error message from local, trying to use a different channel (failure=${t.getMessage})")
-        val faultyChannel = ChannelDesc(hops.head.lastUpdate.shortChannelId, hops.head.nodeId, hops.head.nextNodeId)
-        router ! RouteRequest(nodeParams.nodeId, c.targetNodeId, c.amountMsat, c.assistedRoutes, ignoreNodes, ignoreChannels + faultyChannel, c.routeParams)
-        goto(WAITING_FOR_ROUTE) using WaitingForRoute(s, c, failures :+ LocalFailure(t))
->>>>>>> 87189591
       }
   }
 
