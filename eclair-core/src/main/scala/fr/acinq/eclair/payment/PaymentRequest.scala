--- conflicted
+++ resolved
@@ -263,21 +263,13 @@
   case class ExpiryTag(seconds: Long) extends Tag {
     override def toInt5s = {
       val ints = writeUnsignedLong(seconds)
-<<<<<<< HEAD
-      Bech32.map('x') +: (writeSize(ints.size) ++ ints)    }
-=======
       Bech32.map('x') +: (writeSize(ints.size) ++ ints)
     }
->>>>>>> 4a4640bc
   }
 
   /**
     * Min final CLTV expiry
     *
-<<<<<<< HEAD
-    *
-=======
->>>>>>> 4a4640bc
     * @param blocks min final cltv expiry, in blocks
     */
   case class MinFinalCltvExpiryTag(blocks: Long) extends Tag {
@@ -426,14 +418,9 @@
 
   /**
     * prepend an unsigned long value to a sequence of Int5s
-<<<<<<< HEAD
-    * @param value input value
-    * @param acc sequence of Int5 values
-=======
     *
     * @param value input value
     * @param acc   sequence of Int5 values
->>>>>>> 4a4640bc
     * @return an update sequence of Int5s
     */
   @tailrec
@@ -446,18 +433,11 @@
   /**
     * convert a tag data size to a sequence of Int5s. It * must * fit on a sequence
     * of 2 Int5 values
-<<<<<<< HEAD
+    *
     * @param size data size
     * @return size as a sequence of exactly 2 Int5 values
     */
-  def writeSize(size: Long) : Seq[Int5] = {
-=======
-    *
-    * @param size data size
-    * @return size as a sequence of exactly 2 Int5 values
-    */
   def writeSize(size: Long): Seq[Int5] = {
->>>>>>> 4a4640bc
     val output = writeUnsignedLong(size)
     // make sure that size is encoded on 2 int5 values
     output.length match {
@@ -470,14 +450,9 @@
 
   /**
     * reads an unsigned long value from a sequence of Int5s
-<<<<<<< HEAD
-    * @param length length of the sequence
-    * @param ints sequence of Int5s
-=======
     *
     * @param length length of the sequence
     * @param ints   sequence of Int5s
->>>>>>> 4a4640bc
     * @return an unsigned long value
     */
   def readUnsignedLong(length: Int, ints: Seq[Int5]): Long = ints.take(length).foldLeft(0L) { case (acc, i) => acc * 32 + i }
