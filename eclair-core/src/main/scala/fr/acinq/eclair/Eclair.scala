/*
 * Copyright 2018 ACINQ SAS
 *
 * Licensed under the Apache License, Version 2.0 (the "License");
 * you may not use this file except in compliance with the License.
 * You may obtain a copy of the License at
 *
 *     http://www.apache.org/licenses/LICENSE-2.0
 *
 * Unless required by applicable law or agreed to in writing, software
 * distributed under the License is distributed on an "AS IS" BASIS,
 * WITHOUT WARRANTIES OR CONDITIONS OF ANY KIND, either express or implied.
 * See the License for the specific language governing permissions and
 * limitations under the License.
 */

package fr.acinq.eclair

import java.util.UUID
import akka.actor.ActorRef
import akka.pattern._
import akka.util.Timeout
import fr.acinq.bitcoin.Crypto.PublicKey
import fr.acinq.bitcoin.{ByteVector32, MilliSatoshi, Satoshi}
import fr.acinq.eclair.channel._
import fr.acinq.eclair.db.{NetworkFee, IncomingPayment, OutgoingPayment, Stats}
import fr.acinq.eclair.io.Peer.{GetPeerInfo, PeerInfo}
import fr.acinq.eclair.io.{NodeURI, Peer}
import fr.acinq.eclair.payment.PaymentLifecycle._
import fr.acinq.eclair.router.{ChannelDesc, RouteRequest, RouteResponse}
import scodec.bits.ByteVector
import scala.concurrent.Future
import scala.concurrent.duration._
import fr.acinq.eclair.payment.{PaymentReceived, PaymentRelayed, PaymentRequest, PaymentSent}
import fr.acinq.eclair.wire.{ChannelAnnouncement, ChannelUpdate, NodeAddress, NodeAnnouncement}

case class GetInfoResponse(nodeId: PublicKey, alias: String, chainHash: ByteVector32, blockHeight: Int, publicAddresses: Seq[NodeAddress])

case class AuditResponse(sent: Seq[PaymentSent], received: Seq[PaymentReceived], relayed: Seq[PaymentRelayed])

trait Eclair {

  def connect(uri: String)(implicit timeout: Timeout): Future[String]

  def open(nodeId: PublicKey, fundingSatoshis: Long, pushMsat: Option[Long], fundingFeerateSatByte: Option[Long], flags: Option[Int], openTimeout_opt: Option[Timeout])(implicit timeout: Timeout): Future[String]

  def close(channelIdentifier: Either[ByteVector32, ShortChannelId], scriptPubKey: Option[ByteVector])(implicit timeout: Timeout): Future[String]

  def forceClose(channelIdentifier: Either[ByteVector32, ShortChannelId])(implicit timeout: Timeout): Future[String]

  def updateRelayFee(channelId: String, feeBaseMsat: Long, feeProportionalMillionths: Long)(implicit timeout: Timeout): Future[String]

  def channelsInfo(toRemoteNode: Option[PublicKey])(implicit timeout: Timeout): Future[Iterable[RES_GETINFO]]

  def channelInfo(channelId: ByteVector32)(implicit timeout: Timeout): Future[RES_GETINFO]

  def peersInfo()(implicit timeout: Timeout): Future[Iterable[PeerInfo]]

  def receive(description: String, amountMsat: Option[Long], expire: Option[Long], fallbackAddress: Option[String])(implicit timeout: Timeout): Future[PaymentRequest]

  def receivedInfo(paymentHash: ByteVector32)(implicit timeout: Timeout): Future[Option[IncomingPayment]]

  def send(recipientNodeId: PublicKey, amountMsat: Long, paymentHash: ByteVector32, assistedRoutes: Seq[Seq[PaymentRequest.ExtraHop]] = Seq.empty, minFinalCltvExpiry: Option[Long] = None, maxAttempts: Option[Int] = None)(implicit timeout: Timeout): Future[UUID]

  def sentInfo(id: Either[UUID, ByteVector32])(implicit timeout: Timeout): Future[Seq[OutgoingPayment]]

  def findRoute(targetNodeId: PublicKey, amountMsat: Long, assistedRoutes: Seq[Seq[PaymentRequest.ExtraHop]] = Seq.empty)(implicit timeout: Timeout): Future[RouteResponse]

<<<<<<< HEAD
  def sendToRoute(route: Seq[PublicKey], amountMsat: Long, paymentHash: ByteVector32, finalCltvExpiry: Long): Future[UUID]

  def audit(from_opt: Option[Long], to_opt: Option[Long]): Future[AuditResponse]
=======
  def audit(from_opt: Option[Long], to_opt: Option[Long])(implicit timeout: Timeout): Future[AuditResponse]
>>>>>>> bed47de5

  def networkFees(from_opt: Option[Long], to_opt: Option[Long])(implicit timeout: Timeout): Future[Seq[NetworkFee]]

  def channelStats()(implicit timeout: Timeout): Future[Seq[Stats]]

  def getInvoice(paymentHash: ByteVector32)(implicit timeout: Timeout): Future[Option[PaymentRequest]]

  def pendingInvoices(from_opt: Option[Long], to_opt: Option[Long])(implicit timeout: Timeout): Future[Seq[PaymentRequest]]

  def allInvoices(from_opt: Option[Long], to_opt: Option[Long])(implicit timeout: Timeout): Future[Seq[PaymentRequest]]

  def allNodes()(implicit timeout: Timeout): Future[Iterable[NodeAnnouncement]]

  def allChannels()(implicit timeout: Timeout): Future[Iterable[ChannelDesc]]

  def allUpdates(nodeId: Option[PublicKey])(implicit timeout: Timeout): Future[Iterable[ChannelUpdate]]

  def getInfoResponse()(implicit timeout: Timeout): Future[GetInfoResponse]

}

class EclairImpl(appKit: Kit) extends Eclair {

  implicit val ec = appKit.system.dispatcher

  override def connect(uri: String)(implicit timeout: Timeout): Future[String] = {
    (appKit.switchboard ? Peer.Connect(NodeURI.parse(uri))).mapTo[String]
  }

  override def open(nodeId: PublicKey, fundingSatoshis: Long, pushMsat: Option[Long], fundingFeerateSatByte: Option[Long], flags: Option[Int], openTimeout_opt: Option[Timeout])(implicit timeout: Timeout): Future[String] = {
    // we want the open timeout to expire *before* the default ask timeout, otherwise user won't get a generic response
    val openTimeout = openTimeout_opt.getOrElse(Timeout(10 seconds))
    (appKit.switchboard ? Peer.OpenChannel(
      remoteNodeId = nodeId,
      fundingSatoshis = Satoshi(fundingSatoshis),
      pushMsat = pushMsat.map(MilliSatoshi).getOrElse(MilliSatoshi(0)),
      fundingTxFeeratePerKw_opt = fundingFeerateSatByte.map(feerateByte2Kw),
      channelFlags = flags.map(_.toByte),
      timeout_opt = Some(openTimeout))).mapTo[String]
  }

  override def close(channelIdentifier: Either[ByteVector32, ShortChannelId], scriptPubKey: Option[ByteVector])(implicit timeout: Timeout): Future[String] = {
    sendToChannel(channelIdentifier.fold[String](_.toString(), _.toString()), CMD_CLOSE(scriptPubKey)).mapTo[String]
  }

  override def forceClose(channelIdentifier: Either[ByteVector32, ShortChannelId])(implicit timeout: Timeout): Future[String] = {
    sendToChannel(channelIdentifier.fold[String](_.toString(), _.toString()), CMD_FORCECLOSE).mapTo[String]
  }

  override def updateRelayFee(channelId: String, feeBaseMsat: Long, feeProportionalMillionths: Long)(implicit timeout: Timeout): Future[String] = {
    sendToChannel(channelId, CMD_UPDATE_RELAY_FEE(feeBaseMsat, feeProportionalMillionths)).mapTo[String]
  }

  override def peersInfo()(implicit timeout: Timeout): Future[Iterable[PeerInfo]] = for {
    peers <- (appKit.switchboard ? 'peers).mapTo[Iterable[ActorRef]]
    peerinfos <- Future.sequence(peers.map(peer => (peer ? GetPeerInfo).mapTo[PeerInfo]))
  } yield peerinfos

  override def channelsInfo(toRemoteNode: Option[PublicKey])(implicit timeout: Timeout): Future[Iterable[RES_GETINFO]] = toRemoteNode match {
    case Some(pk) => for {
      channelsId <- (appKit.register ? 'channelsTo).mapTo[Map[ByteVector32, PublicKey]].map(_.filter(_._2 == pk).keys)
      channels <- Future.sequence(channelsId.map(channelId => sendToChannel(channelId.toString(), CMD_GETINFO).mapTo[RES_GETINFO]))
    } yield channels
    case None => for {
      channels_id <- (appKit.register ? 'channels).mapTo[Map[ByteVector32, ActorRef]].map(_.keys)
      channels <- Future.sequence(channels_id.map(channel_id => sendToChannel(channel_id.toHex, CMD_GETINFO).mapTo[RES_GETINFO]))
    } yield channels
  }

  override def channelInfo(channelId: ByteVector32)(implicit timeout: Timeout): Future[RES_GETINFO] = {
    sendToChannel(channelId.toString(), CMD_GETINFO).mapTo[RES_GETINFO]
  }

  override def allNodes()(implicit timeout: Timeout): Future[Iterable[NodeAnnouncement]] = (appKit.router ? 'nodes).mapTo[Iterable[NodeAnnouncement]]

  override def allChannels()(implicit timeout: Timeout): Future[Iterable[ChannelDesc]] = {
    (appKit.router ? 'channels).mapTo[Iterable[ChannelAnnouncement]].map(_.map(c => ChannelDesc(c.shortChannelId, c.nodeId1, c.nodeId2)))
  }

  override def allUpdates(nodeId: Option[PublicKey])(implicit timeout: Timeout): Future[Iterable[ChannelUpdate]] = nodeId match {
    case None => (appKit.router ? 'updates).mapTo[Iterable[ChannelUpdate]]
    case Some(pk) => (appKit.router ? 'updatesMap).mapTo[Map[ChannelDesc, ChannelUpdate]].map(_.filter(e => e._1.a == pk || e._1.b == pk).values)
  }

  override def receive(description: String, amountMsat: Option[Long], expire: Option[Long], fallbackAddress: Option[String])(implicit timeout: Timeout): Future[PaymentRequest] = {
    fallbackAddress.map { fa => fr.acinq.eclair.addressToPublicKeyScript(fa, appKit.nodeParams.chainHash) } // if it's not a bitcoin address throws an exception
    (appKit.paymentHandler ? ReceivePayment(description = description, amountMsat_opt = amountMsat.map(MilliSatoshi), expirySeconds_opt = expire, fallbackAddress = fallbackAddress)).mapTo[PaymentRequest]
  }

  override def findRoute(targetNodeId: PublicKey, amountMsat: Long, assistedRoutes: Seq[Seq[PaymentRequest.ExtraHop]] = Seq.empty)(implicit timeout: Timeout): Future[RouteResponse] = {
    (appKit.router ? RouteRequest(appKit.nodeParams.nodeId, targetNodeId, amountMsat, assistedRoutes)).mapTo[RouteResponse]
  }

<<<<<<< HEAD
  override def sendToRoute(route: Seq[PublicKey], amountMsat: Long, paymentHash: ByteVector32, finalCltvExpiry: Long): Future[UUID] = {
    (appKit.paymentInitiator ? SendPaymentToRoute(amountMsat, paymentHash, route, finalCltvExpiry)).mapTo[UUID]
  }

  override def send(recipientNodeId: PublicKey, amountMsat: Long, paymentHash: ByteVector32, assistedRoutes: Seq[Seq[PaymentRequest.ExtraHop]] = Seq.empty, minFinalCltvExpiry_opt: Option[Long] = None, maxAttempts_opt: Option[Int] = None): Future[UUID] = {
=======
  override def send(recipientNodeId: PublicKey, amountMsat: Long, paymentHash: ByteVector32, assistedRoutes: Seq[Seq[PaymentRequest.ExtraHop]] = Seq.empty, minFinalCltvExpiry_opt: Option[Long] = None, maxAttempts_opt: Option[Int] = None)(implicit timeout: Timeout): Future[UUID] = {
>>>>>>> bed47de5
    val maxAttempts = maxAttempts_opt.getOrElse(appKit.nodeParams.maxPaymentAttempts)
    val sendPayment = minFinalCltvExpiry_opt match {
      case Some(minCltv) => SendPayment(amountMsat, paymentHash, recipientNodeId, assistedRoutes, finalCltvExpiry = minCltv, maxAttempts = maxAttempts)
      case None => SendPayment(amountMsat, paymentHash, recipientNodeId, assistedRoutes, maxAttempts = maxAttempts)
    }
    (appKit.paymentInitiator ? sendPayment).mapTo[UUID]
  }

  override def sentInfo(id: Either[UUID, ByteVector32])(implicit timeout: Timeout): Future[Seq[OutgoingPayment]] = Future {
    id match {
      case Left(uuid) => appKit.nodeParams.db.payments.getOutgoingPayment(uuid).toSeq
      case Right(paymentHash) => appKit.nodeParams.db.payments.getOutgoingPayments(paymentHash)
    }
  }

  override def receivedInfo(paymentHash: ByteVector32)(implicit timeout: Timeout): Future[Option[IncomingPayment]] = Future {
    appKit.nodeParams.db.payments.getIncomingPayment(paymentHash)
  }

  override def audit(from_opt: Option[Long], to_opt: Option[Long])(implicit timeout: Timeout): Future[AuditResponse] = {
    val from = from_opt.getOrElse(0L)
    val to = to_opt.getOrElse(Long.MaxValue)

    Future(AuditResponse(
      sent = appKit.nodeParams.db.audit.listSent(from, to),
      received = appKit.nodeParams.db.audit.listReceived(from, to),
      relayed = appKit.nodeParams.db.audit.listRelayed(from, to)
    ))
  }

  override def networkFees(from_opt: Option[Long], to_opt: Option[Long])(implicit timeout: Timeout): Future[Seq[NetworkFee]] = {
    val from = from_opt.getOrElse(0L)
    val to = to_opt.getOrElse(Long.MaxValue)

    Future(appKit.nodeParams.db.audit.listNetworkFees(from, to))
  }

  override def channelStats()(implicit timeout: Timeout): Future[Seq[Stats]] = Future(appKit.nodeParams.db.audit.stats)

  override def allInvoices(from_opt: Option[Long], to_opt: Option[Long])(implicit timeout: Timeout): Future[Seq[PaymentRequest]] = Future {
    val from = from_opt.getOrElse(0L)
    val to = to_opt.getOrElse(Long.MaxValue)

    appKit.nodeParams.db.payments.listPaymentRequests(from, to)
  }

  override def pendingInvoices(from_opt: Option[Long], to_opt: Option[Long])(implicit timeout: Timeout): Future[Seq[PaymentRequest]] = Future {
    val from = from_opt.getOrElse(0L)
    val to = to_opt.getOrElse(Long.MaxValue)

    appKit.nodeParams.db.payments.listPendingPaymentRequests(from, to)
  }

  override def getInvoice(paymentHash: ByteVector32)(implicit timeout: Timeout): Future[Option[PaymentRequest]] = Future {
    appKit.nodeParams.db.payments.getPaymentRequest(paymentHash)
  }

  /**
    * Sends a request to a channel and expects a response
    *
    * @param channelIdentifier can be a shortChannelId (BOLT encoded) or a channelId (32-byte hex encoded)
    * @param request
    * @return
    */
  def sendToChannel(channelIdentifier: String, request: Any)(implicit timeout: Timeout): Future[Any] =
    for {
      fwdReq <- Future(Register.ForwardShortId(ShortChannelId(channelIdentifier), request))
        .recoverWith { case _ => Future(Register.Forward(ByteVector32.fromValidHex(channelIdentifier), request)) }
        .recoverWith { case _ => Future.failed(new RuntimeException(s"invalid channel identifier '$channelIdentifier'")) }
      res <- appKit.register ? fwdReq
    } yield res

  override def getInfoResponse()(implicit timeout: Timeout): Future[GetInfoResponse] = Future.successful(
    GetInfoResponse(nodeId = appKit.nodeParams.nodeId,
      alias = appKit.nodeParams.alias,
      chainHash = appKit.nodeParams.chainHash,
      blockHeight = Globals.blockCount.intValue(),
      publicAddresses = appKit.nodeParams.publicAddresses)
  )

}<|MERGE_RESOLUTION|>--- conflicted
+++ resolved
@@ -66,13 +66,9 @@
 
   def findRoute(targetNodeId: PublicKey, amountMsat: Long, assistedRoutes: Seq[Seq[PaymentRequest.ExtraHop]] = Seq.empty)(implicit timeout: Timeout): Future[RouteResponse]
 
-<<<<<<< HEAD
   def sendToRoute(route: Seq[PublicKey], amountMsat: Long, paymentHash: ByteVector32, finalCltvExpiry: Long): Future[UUID]
 
   def audit(from_opt: Option[Long], to_opt: Option[Long]): Future[AuditResponse]
-=======
-  def audit(from_opt: Option[Long], to_opt: Option[Long])(implicit timeout: Timeout): Future[AuditResponse]
->>>>>>> bed47de5
 
   def networkFees(from_opt: Option[Long], to_opt: Option[Long])(implicit timeout: Timeout): Future[Seq[NetworkFee]]
 
@@ -166,15 +162,11 @@
     (appKit.router ? RouteRequest(appKit.nodeParams.nodeId, targetNodeId, amountMsat, assistedRoutes)).mapTo[RouteResponse]
   }
 
-<<<<<<< HEAD
   override def sendToRoute(route: Seq[PublicKey], amountMsat: Long, paymentHash: ByteVector32, finalCltvExpiry: Long): Future[UUID] = {
     (appKit.paymentInitiator ? SendPaymentToRoute(amountMsat, paymentHash, route, finalCltvExpiry)).mapTo[UUID]
   }
 
-  override def send(recipientNodeId: PublicKey, amountMsat: Long, paymentHash: ByteVector32, assistedRoutes: Seq[Seq[PaymentRequest.ExtraHop]] = Seq.empty, minFinalCltvExpiry_opt: Option[Long] = None, maxAttempts_opt: Option[Int] = None): Future[UUID] = {
-=======
   override def send(recipientNodeId: PublicKey, amountMsat: Long, paymentHash: ByteVector32, assistedRoutes: Seq[Seq[PaymentRequest.ExtraHop]] = Seq.empty, minFinalCltvExpiry_opt: Option[Long] = None, maxAttempts_opt: Option[Int] = None)(implicit timeout: Timeout): Future[UUID] = {
->>>>>>> bed47de5
     val maxAttempts = maxAttempts_opt.getOrElse(appKit.nodeParams.maxPaymentAttempts)
     val sendPayment = minFinalCltvExpiry_opt match {
       case Some(minCltv) => SendPayment(amountMsat, paymentHash, recipientNodeId, assistedRoutes, finalCltvExpiry = minCltv, maxAttempts = maxAttempts)
