--- conflicted
+++ resolved
@@ -184,14 +184,9 @@
       networkDb = networkDb,
       pendingRelayDb = pendingRelayDb,
       paymentsDb = paymentsDb,
-<<<<<<< HEAD
+      auditDb = auditDb,
       routerBroadcastInterval = FiniteDuration(config.getDuration("router-broadcast-interval", TimeUnit.SECONDS), TimeUnit.SECONDS),
       pingInterval = FiniteDuration(config.getDuration("ping-interval", TimeUnit.SECONDS), TimeUnit.SECONDS),
-=======
-      auditDb = auditDb,
-      routerBroadcastInterval = FiniteDuration(config.getDuration("router-broadcast-interval").getSeconds, TimeUnit.SECONDS),
-      pingInterval = FiniteDuration(config.getDuration("ping-interval").getSeconds, TimeUnit.SECONDS),
->>>>>>> 24db529d
       maxFeerateMismatch = config.getDouble("max-feerate-mismatch"),
       updateFeeMinDiffRatio = config.getDouble("update-fee_min-diff-ratio"),
       autoReconnect = config.getBoolean("auto-reconnect"),
