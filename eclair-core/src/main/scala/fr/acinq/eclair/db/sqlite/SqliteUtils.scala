/*
 * Copyright 2019 ACINQ SAS
 *
 * Licensed under the Apache License, Version 2.0 (the "License");
 * you may not use this file except in compliance with the License.
 * You may obtain a copy of the License at
 *
 *     http://www.apache.org/licenses/LICENSE-2.0
 *
 * Unless required by applicable law or agreed to in writing, software
 * distributed under the License is distributed on an "AS IS" BASIS,
 * WITHOUT WARRANTIES OR CONDITIONS OF ANY KIND, either express or implied.
 * See the License for the specific language governing permissions and
 * limitations under the License.
 */

package fr.acinq.eclair.db.sqlite

import java.sql.{Connection, PreparedStatement, ResultSet, Statement}

import fr.acinq.bitcoin.ByteVector32
import scodec.Codec
import scodec.bits.{BitVector, ByteVector}

import scala.collection.immutable.Queue

object SqliteUtils {

  /**
    * Manages closing of statement
    *
    * @param statement
    * @param block
    */
  def using[T <: Statement, U](statement: T, disableAutoCommit: Boolean = false)(block: T => U): U = {
    try {
      if (disableAutoCommit) statement.getConnection.setAutoCommit(false)
      block(statement)
    } finally {
      if (disableAutoCommit) statement.getConnection.setAutoCommit(true)
      if (statement != null) statement.close()
    }
  }

  /**
    * Several logical databases (channels, network, peers) may be stored in the same physical sqlite database.
    * We keep track of their respective version using a dedicated table. The version entry will be created if
    * there is none but will never be updated here (use setVersion to do that).
    *
    * @param statement
    * @param db_name
    * @param currentVersion
    * @return
    */
  def getVersion(statement: Statement, db_name: String, currentVersion: Int): Int = {
    statement.executeUpdate("CREATE TABLE IF NOT EXISTS versions (db_name TEXT NOT NULL PRIMARY KEY, version INTEGER NOT NULL)")
    // if there was no version for the current db, then insert the current version
    statement.executeUpdate(s"INSERT OR IGNORE INTO versions VALUES ('$db_name', $currentVersion)")
    // if there was a previous version installed, this will return a different value from current version
    val res = statement.executeQuery(s"SELECT version FROM versions WHERE db_name='$db_name'")
    res.getInt("version")
  }

  /**
    * Updates the version for a particular logical database, it will overwrite the previous version.
    * @param statement
    * @param db_name
    * @param newVersion
    * @return
    */
  def setVersion(statement: Statement, db_name: String, newVersion: Int) = {
    statement.executeUpdate("CREATE TABLE IF NOT EXISTS versions (db_name TEXT NOT NULL PRIMARY KEY, version INTEGER NOT NULL)")
    // overwrite the existing version
    statement.executeUpdate(s"UPDATE versions SET version=$newVersion WHERE db_name='$db_name'")
  }

  /**
    * This helper assumes that there is a "data" column available, decodable with the provided codec
    *
    * TODO: we should use an scala.Iterator instead
    *
    * @param rs
    * @param codec
    * @tparam T
    * @return
    */
  def codecSequence[T](rs: ResultSet, codec: Codec[T]): Seq[T] = {
    var q: Queue[T] = Queue()
    while (rs.next()) {
      q = q :+ codec.decode(BitVector(rs.getBytes("data"))).require.value
    }
    q
  }

  /**
<<<<<<< HEAD
    * This helper uses the proper way to set a nullable value.
    * It is used on Android only
    *
    * @param statement
    * @param parameterIndex
    * @param value_opt
    */
  def setNullableLong(statement: PreparedStatement, parameterIndex: Int, value_opt: Option[Long]) = {
    value_opt match {
      case Some(value) => statement.setLong(parameterIndex, value)
      case None => statement.setNull(parameterIndex, java.sql.Types.INTEGER)
    }
  }

  /**
=======
>>>>>>> 87189591
    * This helper retrieves the value from a nullable integer column and interprets it as an option. This is needed
    * because `rs.getLong` would return `0` for a null value.
    * It is used on Android only
    *
    * @param label
    * @return
    */
  def getNullableLong(rs: ResultSet, label: String) : Option[Long] = {
    val result = rs.getLong(label)
    if (rs.wasNull()) None else Some(result)
  }

  /**
    * Obtain an exclusive lock on a sqlite database. This is useful when we want to make sure that only one process
    * accesses the database file (see https://www.sqlite.org/pragma.html).
    *
    * The lock will be kept until the database is closed, or if the locking mode is explicitly reset.
    *
    * @param sqlite
    */
  def obtainExclusiveLock(sqlite: Connection){
    val statement = sqlite.createStatement()
    statement.execute("PRAGMA locking_mode = EXCLUSIVE")
    // we have to make a write to actually obtain the lock
    statement.executeUpdate("CREATE TABLE IF NOT EXISTS dummy_table_for_locking (a INTEGER NOT NULL)")
    statement.executeUpdate("INSERT INTO dummy_table_for_locking VALUES (42)")
  }

  case class ExtendedResultSet(rs: ResultSet) {

    def getByteVector(columnLabel: String): ByteVector = ByteVector(rs.getBytes(columnLabel))

    def getByteVector32(columnLabel: String): ByteVector32 = ByteVector32(ByteVector(rs.getBytes(columnLabel)))

    def getByteVector32Nullable(columnLabel: String): Option[ByteVector32] = {
      val bytes = rs.getBytes(columnLabel)
      if(rs.wasNull()) None else Some(ByteVector32(ByteVector(bytes)))
    }
  }

  object ExtendedResultSet {
    implicit def conv(rs: ResultSet): ExtendedResultSet = ExtendedResultSet(rs)
  }
}<|MERGE_RESOLUTION|>--- conflicted
+++ resolved
@@ -93,7 +93,6 @@
   }
 
   /**
-<<<<<<< HEAD
     * This helper uses the proper way to set a nullable value.
     * It is used on Android only
     *
@@ -109,8 +108,6 @@
   }
 
   /**
-=======
->>>>>>> 87189591
     * This helper retrieves the value from a nullable integer column and interprets it as an option. This is needed
     * because `rs.getLong` would return `0` for a null value.
     * It is used on Android only
