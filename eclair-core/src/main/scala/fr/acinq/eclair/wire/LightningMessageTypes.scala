--- conflicted
+++ resolved
@@ -18,12 +18,8 @@
 
 import java.net.{Inet4Address, Inet6Address, InetAddress, InetSocketAddress}
 
-<<<<<<< HEAD
-import fr.acinq.bitcoin.BinaryData
-=======
 import com.google.common.base.Charsets
 import fr.acinq.bitcoin.ByteVector32
->>>>>>> b681cfca
 import fr.acinq.bitcoin.Crypto.{Point, PublicKey, Scalar}
 import fr.acinq.eclair.{ShortChannelId, UInt64}
 import scodec.bits.ByteVector
@@ -231,7 +227,6 @@
                          amtToForward: Long,
                          outgoingCltvValue: Long)
 
-<<<<<<< HEAD
 // @formatter:off
 sealed trait EncodingType
 object EncodingType {
@@ -258,11 +253,11 @@
 case class EncodedQueryFlags(encoding: EncodingType,
                              array: List[Byte])
 
-case class QueryShortChannelIds(chainHash: BinaryData,
+case class QueryShortChannelIds(chainHash: ByteVector32,
                                 shortChannelIds: EncodedShortChannelIds,
                                 queryFlags_opt: Option[EncodedQueryFlags]) extends RoutingMessage with HasChainHash
 
-case class ReplyShortChannelIdsEnd(chainHash: BinaryData,
+case class ReplyShortChannelIdsEnd(chainHash: ByteVector32,
                                    complete: Byte) extends RoutingMessage with HasChainHash
 
 // @formatter:off
@@ -271,10 +266,6 @@
   case object TIMESTAMPS_AND_CHECKSUMS extends ExtendedQueryFlags
 }
 // @formatter:on
-=======
-case class QueryShortChannelIds(chainHash: ByteVector32,
-                                data: ByteVector) extends RoutingMessage with HasChainHash
->>>>>>> b681cfca
 
 case class QueryChannelRange(chainHash: ByteVector32,
                              firstBlockNum: Long,
@@ -285,18 +276,11 @@
                              firstBlockNum: Long,
                              numberOfBlocks: Long,
                              complete: Byte,
-<<<<<<< HEAD
                              shortChannelIds: EncodedShortChannelIds,
                              optionExtendedQueryFlags_opt: Option[ExtendedQueryFlags],
                              extendedInfo_opt: Option[ExtendedInfo]) extends RoutingMessage with HasChainHash {
   extendedInfo_opt.foreach(extendedInfo => require(shortChannelIds.array.size == extendedInfo.array.size, s"shortChannelIds.size=${shortChannelIds.array.size} != extendedInfo.size=${extendedInfo.array.size}"))
 }
-=======
-                             data: ByteVector) extends RoutingMessage with HasChainHash
-
-case class ReplyShortChannelIdsEnd(chainHash: ByteVector32,
-                                   complete: Byte) extends RoutingMessage with HasChainHash
->>>>>>> b681cfca
 
 case class GossipTimestampFilter(chainHash: ByteVector32,
                                  firstTimestamp: Long,
