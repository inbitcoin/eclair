--- conflicted
+++ resolved
@@ -899,21 +899,11 @@
         stay
       }
 
-<<<<<<< HEAD
-    case Event(TickRefreshChannelUpdate, d: DATA_NORMAL) =>
-      // periodic refresh is used as a keep alive
-      log.info(s"sending channel_update announcement (refresh)")
-      val channelUpdate = Announcements.makeChannelUpdate(nodeParams.chainHash, nodeParams.privateKey, remoteNodeId, d.shortChannelId, d.channelUpdate.cltvExpiryDelta, d.channelUpdate.htlcMinimumMsat, d.channelUpdate.feeBaseMsat, d.channelUpdate.feeProportionalMillionths, d.commitments.localCommit.spec.totalFunds, enable = Helpers.aboveReserve(d.commitments))
-      // we use GOTO instead of stay because we want to fire transitions
-      goto(NORMAL) using manualTransition(NORMAL, NORMAL, d, store(d.copy(channelUpdate = channelUpdate)))
-
-=======
->>>>>>> 87189591
     case Event(CMD_UPDATE_RELAY_FEE(feeBaseMsat, feeProportionalMillionths), d: DATA_NORMAL) =>
       log.info(s"updating relay fees: prevFeeBaseMsat={} nextFeeBaseMsat={} prevFeeProportionalMillionths={} nextFeeProportionalMillionths={}", d.channelUpdate.feeBaseMsat, feeBaseMsat, d.channelUpdate.feeProportionalMillionths, feeProportionalMillionths)
       val channelUpdate = Announcements.makeChannelUpdate(nodeParams.chainHash, nodeParams.privateKey, remoteNodeId, d.shortChannelId, d.channelUpdate.cltvExpiryDelta, d.channelUpdate.htlcMinimumMsat, feeBaseMsat, feeProportionalMillionths, d.commitments.localCommit.spec.totalFunds, enable = Helpers.aboveReserve(d.commitments))
       // we use GOTO instead of stay because we want to fire transitions
-      goto(NORMAL) using store(d.copy(channelUpdate = channelUpdate)) replying "ok"
+      goto(NORMAL) using manualTransition(NORMAL, NORMAL, d, store(d.copy(channelUpdate = channelUpdate))) replying "ok"
 
     case Event(BroadcastChannelUpdate(reason), d: DATA_NORMAL) =>
       val age = Platform.currentTime.milliseconds - d.channelUpdate.timestamp.seconds
@@ -926,7 +916,7 @@
         case _ =>
           log.info(s"refreshing channel_update announcement (reason=$reason)")
           // we use GOTO instead of stay because we want to fire transitions
-          goto(NORMAL) using store(d.copy(channelUpdate = channelUpdate1))
+          goto(NORMAL) using manualTransition(NORMAL, NORMAL, d, store(d.copy(channelUpdate = channelUpdate1)))
       }
 
     case Event(WatchEventSpent(BITCOIN_FUNDING_SPENT, tx), d: DATA_NORMAL) if tx.txid == d.commitments.remoteCommit.txid => handleRemoteSpentCurrent(tx, d)
@@ -1653,11 +1643,15 @@
 
     (state, nextState, stateData, nextStateData) match {
       // ORDER MATTERS!
+      case (WAIT_FOR_INIT_INTERNAL, OFFLINE, _, normal: DATA_NORMAL) =>
+        log.info(s"re-emitting channel_update={} enabled={} ", normal.channelUpdate, Announcements.isEnabled(normal.channelUpdate.channelFlags))
+        context.system.eventStream.publish(LocalChannelUpdate(self, normal.commitments.channelId, normal.shortChannelId, normal.commitments.remoteParams.nodeId, normal.channelAnnouncement, normal.channelUpdate, normal.commitments))
       case (_, _, d1: DATA_NORMAL, d2: DATA_NORMAL) if d1.channelUpdate == d2.channelUpdate && d1.channelAnnouncement == d2.channelAnnouncement =>
         // don't do anything if neither the channel_update nor the channel_announcement didn't change
         ()
-      case (WAIT_FOR_FUNDING_LOCKED | NORMAL | SYNCING, NORMAL | OFFLINE, _, normal: DATA_NORMAL) =>
+      case (WAIT_FOR_FUNDING_LOCKED | NORMAL | OFFLINE | SYNCING, NORMAL | OFFLINE, _, normal: DATA_NORMAL) =>
         // when we do WAIT_FOR_FUNDING_LOCKED->NORMAL or NORMAL->NORMAL or SYNCING->NORMAL or NORMAL->OFFLINE, we send out the new channel_update (most of the time it will just be to enable/disable the channel)
+        log.info(s"emitting channel_update={} enabled={} ", normal.channelUpdate, Announcements.isEnabled(normal.channelUpdate.channelFlags))
         context.system.eventStream.publish(LocalChannelUpdate(self, normal.commitments.channelId, normal.shortChannelId, normal.commitments.remoteParams.nodeId, normal.channelAnnouncement, normal.channelUpdate, normal.commitments))
       case (_, _, _: DATA_NORMAL, _: DATA_NORMAL) =>
         // in any other case (e.g. WAIT_FOR_INIT_INTERNAL->OFFLINE) we do nothing
@@ -1687,43 +1681,7 @@
         cancelTimer(RevocationTimeout.toString)
       }
 
-<<<<<<< HEAD
       manualTransition(state, nextState, stateData, nextStateData)
-=======
-      // if channel is private, we send the channel_update directly to remote
-      // they need it "to learn the other end's forwarding parameters" (BOLT 7)
-      (stateData, nextStateData) match {
-        case (d1: DATA_NORMAL, d2: DATA_NORMAL) if !d1.commitments.announceChannel && !d1.buried && d2.buried =>
-          // for a private channel, when the tx was just buried we need to send the channel_update to our peer (even if it didn't change)
-          forwarder ! d2.channelUpdate
-        case (d1: DATA_NORMAL, d2: DATA_NORMAL) if !d1.commitments.announceChannel && d1.channelUpdate != d2.channelUpdate && d2.buried =>
-          // otherwise, we only send it when it is different, and tx is already buried
-          forwarder ! d2.channelUpdate
-        case _ => ()
-      }
-
-      (state, nextState, stateData, nextStateData) match {
-        // ORDER MATTERS!
-        case (WAIT_FOR_INIT_INTERNAL, OFFLINE, _, normal: DATA_NORMAL) =>
-          log.info(s"re-emitting channel_update={} enabled={} ", normal.channelUpdate, Announcements.isEnabled(normal.channelUpdate.channelFlags))
-          context.system.eventStream.publish(LocalChannelUpdate(self, normal.commitments.channelId, normal.shortChannelId, normal.commitments.remoteParams.nodeId, normal.channelAnnouncement, normal.channelUpdate, normal.commitments))
-        case (_, _, d1: DATA_NORMAL, d2: DATA_NORMAL) if d1.channelUpdate == d2.channelUpdate && d1.channelAnnouncement == d2.channelAnnouncement =>
-          // don't do anything if neither the channel_update nor the channel_announcement didn't change
-          ()
-        case (WAIT_FOR_FUNDING_LOCKED | NORMAL | OFFLINE | SYNCING, NORMAL | OFFLINE, _, normal: DATA_NORMAL) =>
-          // when we do WAIT_FOR_FUNDING_LOCKED->NORMAL or NORMAL->NORMAL or SYNCING->NORMAL or NORMAL->OFFLINE, we send out the new channel_update (most of the time it will just be to enable/disable the channel)
-          log.info(s"emitting channel_update={} enabled={} ", normal.channelUpdate, Announcements.isEnabled(normal.channelUpdate.channelFlags))
-          context.system.eventStream.publish(LocalChannelUpdate(self, normal.commitments.channelId, normal.shortChannelId, normal.commitments.remoteParams.nodeId, normal.channelAnnouncement, normal.channelUpdate, normal.commitments))
-        case (_, _, _: DATA_NORMAL, _: DATA_NORMAL) =>
-          // in any other case (e.g. WAIT_FOR_INIT_INTERNAL->OFFLINE) we do nothing
-          ()
-        case (_, _, normal: DATA_NORMAL, _) =>
-          // when we finally leave the NORMAL state (or OFFLINE with NORMAL data) to go to SHUTDOWN/NEGOTIATING/CLOSING/ERR*, we advertise the fact that channel can't be used for payments anymore
-          // if the channel is private we don't really need to tell the counterparty because it is already aware that the channel is being closed
-          context.system.eventStream.publish(LocalChannelDown(self, normal.commitments.channelId, normal.shortChannelId, normal.commitments.remoteParams.nodeId))
-        case _ => ()
-      }
->>>>>>> 87189591
   }
 
   /*
@@ -1802,7 +1760,7 @@
       // then we update the state and replay the request
       self forward c
       // we use goto to fire transitions
-      goto(stateName) using d.copy(channelUpdate = channelUpdate)
+      goto(stateName) using manualTransition(OFFLINE, OFFLINE, d, d.copy(channelUpdate = channelUpdate))
     } else {
       // channel is already disabled, we reply to the request
       handleCommandError(AddHtlcFailed(d.channelId, c.paymentHash, ChannelUnavailable(d.channelId), origin(c), Some(d.channelUpdate), Some(c)), c) // can happen if we are in OFFLINE or SYNCING state (channelUpdate will have enable=false)
