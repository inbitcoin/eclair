/*
 * Copyright 2018 ACINQ SAS
 *
 * Licensed under the Apache License, Version 2.0 (the "License");
 * you may not use this file except in compliance with the License.
 * You may obtain a copy of the License at
 *
 *     http://www.apache.org/licenses/LICENSE-2.0
 *
 * Unless required by applicable law or agreed to in writing, software
 * distributed under the License is distributed on an "AS IS" BASIS,
 * WITHOUT WARRANTIES OR CONDITIONS OF ANY KIND, either express or implied.
 * See the License for the specific language governing permissions and
 * limitations under the License.
 */

package fr.acinq.eclair.db

import java.sql.DriverManager
import java.util.UUID

import fr.acinq.bitcoin.{MilliSatoshi, Satoshi, Transaction}
import fr.acinq.eclair.channel.{AvailableBalanceChanged, NetworkFeePaid}
import fr.acinq.eclair.db.sqlite.SqliteAuditDb
import fr.acinq.eclair.payment.{PaymentReceived, PaymentRelayed, PaymentSent}
import fr.acinq.eclair.{ShortChannelId, randomBytes32, randomKey}
import org.scalatest.FunSuite

import scala.compat.Platform


class SqliteAuditDbSpec extends FunSuite {

  def inmem = DriverManager.getConnection("jdbc:sqlite::memory:")

  test("init sqlite 2 times in a row") {
    val sqlite = inmem
    val db1 = new SqliteAuditDb(sqlite)
    val db2 = new SqliteAuditDb(sqlite)
  }

  test("add/list events") {
    val sqlite = inmem
    val db = new SqliteAuditDb(sqlite)

<<<<<<< HEAD
    val e1 = PaymentSent(UUID.randomUUID(), MilliSatoshi(42000), MilliSatoshi(1000), randomBytes(32), randomBytes(32), randomBytes(32))
    val e2 = PaymentReceived(MilliSatoshi(42000), randomBytes(32), randomBytes(32))
    val e3 = PaymentRelayed(MilliSatoshi(42000), MilliSatoshi(1000), randomBytes(32), randomBytes(32), randomBytes(32))
    val e4 = NetworkFeePaid(null, randomKey.publicKey, randomBytes(32), Transaction(0, Seq.empty, Seq.empty, 0), Satoshi(42), "mutual")
    val e5 = PaymentSent(UUID.randomUUID(), MilliSatoshi(42000), MilliSatoshi(1000), randomBytes(32), randomBytes(32), randomBytes(32), timestamp = 0)
    val e6 = PaymentSent(UUID.randomUUID(), MilliSatoshi(42000), MilliSatoshi(1000), randomBytes(32), randomBytes(32), randomBytes(32), timestamp = Platform.currentTime * 2)
    val e7 = AvailableBalanceChanged(null, randomBytes(32), ShortChannelId(500000, 42, 1), 456123000, ChannelStateSpec.commitments)
    val e8 = ChannelLifecycleEvent(randomBytes(32), randomKey.publicKey, 456123000, true, false, "mutual")
=======
    val e1 = PaymentSent(UUID.randomUUID(), MilliSatoshi(42000), MilliSatoshi(1000), randomBytes32, randomBytes32, randomBytes32)
    val e2 = PaymentReceived(MilliSatoshi(42000), randomBytes32, randomBytes32)
    val e3 = PaymentRelayed(MilliSatoshi(42000), MilliSatoshi(1000), randomBytes32, randomBytes32, randomBytes32)
    val e4 = NetworkFeePaid(null, randomKey.publicKey, randomBytes32, Transaction(0, Seq.empty, Seq.empty, 0), Satoshi(42), "mutual")
    val e5 = PaymentSent(UUID.randomUUID(), MilliSatoshi(42000), MilliSatoshi(1000), randomBytes32, randomBytes32, randomBytes32, timestamp = 0)
    val e6 = PaymentSent(UUID.randomUUID(), MilliSatoshi(42000), MilliSatoshi(1000), randomBytes32, randomBytes32, randomBytes32, timestamp = Platform.currentTime * 2)
    val e7 = AvailableBalanceChanged(null, randomBytes32, ShortChannelId(500000, 42, 1), 456123000, ChannelStateSpec.commitments)
    val e8 = ChannelLifecycleEvent(randomBytes32, randomKey.publicKey, 456123000, true, false, "mutual")
>>>>>>> 34a8ff17

    db.add(e1)
    db.add(e2)
    db.add(e3)
    db.add(e4)
    db.add(e5)
    db.add(e6)
    db.add(e7)
    db.add(e8)

    assert(db.listSent(from = 0L, to = Long.MaxValue).toSet === Set(e1, e5, e6))
    assert(db.listSent(from = 100000L, to = Platform.currentTime + 1).toList === List(e1))
    assert(db.listReceived(from = 0L, to = Long.MaxValue).toList === List(e2))
    assert(db.listRelayed(from = 0L, to = Long.MaxValue).toList === List(e3))
    assert(db.listNetworkFees(from = 0L, to = Long.MaxValue).size === 1)
    assert(db.listNetworkFees(from = 0L, to = Long.MaxValue).head.txType === "mutual")
  }

  test("stats") {
    val sqlite = inmem
    val db = new SqliteAuditDb(sqlite)

    val n1 = randomKey.publicKey
    val n2 = randomKey.publicKey
    val n3 = randomKey.publicKey

    val c1 = randomBytes32
    val c2 = randomBytes32
    val c3 = randomBytes32

    db.add(PaymentRelayed(MilliSatoshi(46000), MilliSatoshi(44000), randomBytes32, randomBytes32, c1))
    db.add(PaymentRelayed(MilliSatoshi(41000), MilliSatoshi(40000), randomBytes32, randomBytes32, c1))
    db.add(PaymentRelayed(MilliSatoshi(43000), MilliSatoshi(42000), randomBytes32, randomBytes32, c1))
    db.add(PaymentRelayed(MilliSatoshi(42000), MilliSatoshi(40000), randomBytes32, randomBytes32, c2))

    db.add(NetworkFeePaid(null, n1, c1, Transaction(0, Seq.empty, Seq.empty, 0), Satoshi(100), "funding"))
    db.add(NetworkFeePaid(null, n2, c2, Transaction(0, Seq.empty, Seq.empty, 0), Satoshi(200), "funding"))
    db.add(NetworkFeePaid(null, n2, c2, Transaction(0, Seq.empty, Seq.empty, 0), Satoshi(300), "mutual"))
    db.add(NetworkFeePaid(null, n3, c3, Transaction(0, Seq.empty, Seq.empty, 0), Satoshi(400), "funding"))

    assert(db.stats.toSet === Set(
      Stats(channelId = c1, avgPaymentAmountSatoshi = 42, paymentCount = 3, relayFeeSatoshi = 4, networkFeeSatoshi = 100),
      Stats(channelId = c2, avgPaymentAmountSatoshi = 40, paymentCount = 1, relayFeeSatoshi = 2, networkFeeSatoshi = 500),
      Stats(channelId = c3, avgPaymentAmountSatoshi = 0, paymentCount = 0, relayFeeSatoshi = 0, networkFeeSatoshi = 400)
    ))
  }
}<|MERGE_RESOLUTION|>--- conflicted
+++ resolved
@@ -43,16 +43,6 @@
     val sqlite = inmem
     val db = new SqliteAuditDb(sqlite)
 
-<<<<<<< HEAD
-    val e1 = PaymentSent(UUID.randomUUID(), MilliSatoshi(42000), MilliSatoshi(1000), randomBytes(32), randomBytes(32), randomBytes(32))
-    val e2 = PaymentReceived(MilliSatoshi(42000), randomBytes(32), randomBytes(32))
-    val e3 = PaymentRelayed(MilliSatoshi(42000), MilliSatoshi(1000), randomBytes(32), randomBytes(32), randomBytes(32))
-    val e4 = NetworkFeePaid(null, randomKey.publicKey, randomBytes(32), Transaction(0, Seq.empty, Seq.empty, 0), Satoshi(42), "mutual")
-    val e5 = PaymentSent(UUID.randomUUID(), MilliSatoshi(42000), MilliSatoshi(1000), randomBytes(32), randomBytes(32), randomBytes(32), timestamp = 0)
-    val e6 = PaymentSent(UUID.randomUUID(), MilliSatoshi(42000), MilliSatoshi(1000), randomBytes(32), randomBytes(32), randomBytes(32), timestamp = Platform.currentTime * 2)
-    val e7 = AvailableBalanceChanged(null, randomBytes(32), ShortChannelId(500000, 42, 1), 456123000, ChannelStateSpec.commitments)
-    val e8 = ChannelLifecycleEvent(randomBytes(32), randomKey.publicKey, 456123000, true, false, "mutual")
-=======
     val e1 = PaymentSent(UUID.randomUUID(), MilliSatoshi(42000), MilliSatoshi(1000), randomBytes32, randomBytes32, randomBytes32)
     val e2 = PaymentReceived(MilliSatoshi(42000), randomBytes32, randomBytes32)
     val e3 = PaymentRelayed(MilliSatoshi(42000), MilliSatoshi(1000), randomBytes32, randomBytes32, randomBytes32)
@@ -61,7 +51,6 @@
     val e6 = PaymentSent(UUID.randomUUID(), MilliSatoshi(42000), MilliSatoshi(1000), randomBytes32, randomBytes32, randomBytes32, timestamp = Platform.currentTime * 2)
     val e7 = AvailableBalanceChanged(null, randomBytes32, ShortChannelId(500000, 42, 1), 456123000, ChannelStateSpec.commitments)
     val e8 = ChannelLifecycleEvent(randomBytes32, randomKey.publicKey, 456123000, true, false, "mutual")
->>>>>>> 34a8ff17
 
     db.add(e1)
     db.add(e2)
