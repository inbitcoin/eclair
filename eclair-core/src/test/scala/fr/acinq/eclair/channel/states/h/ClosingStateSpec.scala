--- conflicted
+++ resolved
@@ -116,11 +116,7 @@
     val add = CMD_ADD_HTLC(500000000, ByteVector32(ByteVector.fill(32)(1)), cltvExpiry = 300000)
     sender.send(alice, add)
     val error = ChannelUnavailable(channelId(alice))
-<<<<<<< HEAD
-    sender.expectMsg(Failure(AddHtlcFailed(channelId(alice), add.paymentHash, error, Local(add.upstream.left.get, Some(sender.ref)), None, Some(add))))
-=======
     sender.expectMsg(Failure(AddHtlcFailed(channelId(alice), add.paymentHash, error, Local(add.upstream_opt.left.get, Some(sender.ref)), None, Some(add))))
->>>>>>> 34a8ff17
     alice2bob.expectNoMsg(200 millis)
   }
 
