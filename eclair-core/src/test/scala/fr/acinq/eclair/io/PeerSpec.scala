--- conflicted
+++ resolved
@@ -55,7 +55,6 @@
     val transport = TestProbe()
     val wallet: EclairWallet = null // unused
     val remoteNodeId = Bob.nodeParams.nodeId
-<<<<<<< HEAD
     val nodeParams = if (test.tags.contains("sync-whitelist-bob")) {
       TestConstants.Alice.nodeParams.copy(syncWhitelist = Set(remoteNodeId))
     } else if (test.tags.contains("sync-whitelist-random")) {
@@ -63,18 +62,11 @@
     } else {
       TestConstants.Alice.nodeParams
     }
-    val peer = system.actorOf(Peer.props(nodeParams, remoteNodeId, authenticator.ref, watcher.ref, router.ref, relayer.ref, wallet))
+    val peer: TestFSMRef[Peer.State, Peer.Data, Peer] = TestFSMRef(new Peer(nodeParams, remoteNodeId, authenticator.ref, watcher.ref, router.ref, relayer.ref, wallet))
     withFixture(test.toNoArgTest(FixtureParam(remoteNodeId, authenticator, watcher, router, relayer, connection, transport, peer)))
   }
 
-  def connect(remoteNodeId: PublicKey, authenticator: TestProbe, watcher: TestProbe, router: TestProbe, relayer: TestProbe, connection: TestProbe, transport: TestProbe, peer: ActorRef, remoteInit: wire.Init = wire.Init(Bob.nodeParams.globalFeatures, Bob.nodeParams.localFeatures), expectSync: Boolean = false): Unit = {
-=======
-    val peer: TestFSMRef[Peer.State, Peer.Data, Peer] = TestFSMRef(new Peer(Alice.nodeParams, remoteNodeId, authenticator.ref, watcher.ref, router.ref, relayer.ref, wallet))
-    withFixture(test.toNoArgTest(FixtureParam(remoteNodeId, authenticator, watcher, router, relayer, connection, transport, peer)))
-  }
-
-  def connect(remoteNodeId: PublicKey, authenticator: TestProbe, watcher: TestProbe, router: TestProbe, relayer: TestProbe, connection: TestProbe, transport: TestProbe, peer: ActorRef, channels: Set[HasCommitments] = Set.empty): Unit = {
->>>>>>> 00d75eb8
+  def connect(remoteNodeId: PublicKey, authenticator: TestProbe, watcher: TestProbe, router: TestProbe, relayer: TestProbe, connection: TestProbe, transport: TestProbe, peer: ActorRef, channels: Set[HasCommitments] = Set.empty, remoteInit: wire.Init = wire.Init(Bob.nodeParams.globalFeatures, Bob.nodeParams.localFeatures), expectSync: Boolean = false): Unit = {
     // let's simulate a connection
     val probe = TestProbe()
     probe.send(peer, Peer.Init(None, channels))
@@ -92,24 +84,6 @@
     assert(probe.expectMsgType[Peer.PeerInfo].state == "CONNECTED")
   }
 
-<<<<<<< HEAD
-  test("sync if no whitelist is defined") { f =>
-    import f._
-    val remoteInit = wire.Init(Bob.nodeParams.globalFeatures, bin"10000000".toByteVector) // bob support channel range queries
-    connect(remoteNodeId, authenticator, watcher, router, relayer, connection, transport, peer, remoteInit, expectSync = true)
-  }
-
-  test("sync if whitelist contains peer", Tag("sync-whitelist-bob")) { f =>
-    import f._
-    val remoteInit = wire.Init(Bob.nodeParams.globalFeatures, bin"10000000".toByteVector) // bob support channel range queries
-    connect(remoteNodeId, authenticator, watcher, router, relayer, connection, transport, peer, remoteInit, expectSync = true)
-  }
-
-  test("don't sync if whitelist doesn't contain peer", Tag("sync-whitelist-random")) { f =>
-    import f._
-    val remoteInit = wire.Init(Bob.nodeParams.globalFeatures, bin"10000000".toByteVector) // bob support channel range queries
-    connect(remoteNodeId, authenticator, watcher, router, relayer, connection, transport, peer, remoteInit, expectSync = false)
-=======
   test("restore existing channels") { f =>
     import f._
     val probe = TestProbe()
@@ -169,7 +143,24 @@
     transport.send(peer, wire.Init(Bob.nodeParams.globalFeatures, bin"01 00 00 00 00 00 00 00 00 00 00 00 00 00 00 00 00".toByteVector))
     transport.expectMsgType[TransportHandler.ReadAck]
     probe.expectTerminated(transport.ref)
->>>>>>> 00d75eb8
+  }
+
+  test("sync if no whitelist is defined") { f =>
+    import f._
+    val remoteInit = wire.Init(Bob.nodeParams.globalFeatures, bin"10000000".toByteVector) // bob support channel range queries
+    connect(remoteNodeId, authenticator, watcher, router, relayer, connection, transport, peer, Set.empty, remoteInit, expectSync = true)
+  }
+
+  test("sync if whitelist contains peer", Tag("sync-whitelist-bob")) { f =>
+    import f._
+    val remoteInit = wire.Init(Bob.nodeParams.globalFeatures, bin"10000000".toByteVector) // bob support channel range queries
+    connect(remoteNodeId, authenticator, watcher, router, relayer, connection, transport, peer, Set.empty, remoteInit, expectSync = true)
+  }
+
+  test("don't sync if whitelist doesn't contain peer", Tag("sync-whitelist-random")) { f =>
+    import f._
+    val remoteInit = wire.Init(Bob.nodeParams.globalFeatures, bin"10000000".toByteVector) // bob support channel range queries
+    connect(remoteNodeId, authenticator, watcher, router, relayer, connection, transport, peer, Set.empty, remoteInit, expectSync = false)
   }
 
   test("reply to ping") { f =>
