package fr.acinq.eclair.router

import akka.actor.Status.Failure
import akka.testkit.TestProbe
import fr.acinq.bitcoin.Script.{pay2wsh, write}
import fr.acinq.bitcoin.{Block, Satoshi, Transaction, TxOut}
import fr.acinq.eclair.blockchain._
import fr.acinq.eclair.channel.BITCOIN_FUNDING_EXTERNAL_CHANNEL_SPENT
import fr.acinq.eclair.crypto.TransportHandler
import fr.acinq.eclair.payment.PaymentRequest.ExtraHop
import fr.acinq.eclair.router.Announcements.makeChannelUpdate
import fr.acinq.eclair.transactions.Scripts
import fr.acinq.eclair.wire.Error
import fr.acinq.eclair.{randomKey, toShortId}
import org.junit.runner.RunWith
import org.scalatest.junit.JUnitRunner

import scala.concurrent.duration._

/**
  * Created by PM on 29/08/2016.
  */
@RunWith(classOf[JUnitRunner])
class RouterSpec extends BaseRouterSpec {
  import BaseRouterSpec._

  ignore("properly announce valid new channels and ignore invalid ones") { case (router, watcher) =>
    val eventListener = TestProbe()
    system.eventStream.subscribe(eventListener.ref, classOf[NetworkEvent])

    val channelId_ac = toShortId(420000, 5, 0)
    val chan_ac = channelAnnouncement(channelId_ac, priv_a, priv_c, priv_funding_a, priv_funding_c)
    val update_ac = makeChannelUpdate(Block.RegtestGenesisBlock.hash, priv_a, c, channelId_ac, cltvExpiryDelta = 7, 0, feeBaseMsat = 766000, feeProportionalMillionths = 10)
    // a-x will not be found
    val priv_x = randomKey
    val chan_ax = channelAnnouncement(42001, priv_a, priv_x, priv_funding_a, randomKey)
    val update_ax = makeChannelUpdate(Block.RegtestGenesisBlock.hash, priv_a, priv_x.publicKey, chan_ax.shortChannelId, cltvExpiryDelta = 7, 0, feeBaseMsat = 766000, feeProportionalMillionths = 10)
    // a-y will have an invalid script
    val priv_y = randomKey
    val priv_funding_y = randomKey
    val chan_ay = channelAnnouncement(42002, priv_a, priv_y, priv_funding_a, priv_funding_y)
    val update_ay = makeChannelUpdate(Block.RegtestGenesisBlock.hash, priv_a, priv_y.publicKey, chan_ay.shortChannelId, cltvExpiryDelta = 7, 0, feeBaseMsat = 766000, feeProportionalMillionths = 10)
    // a-z will be spent
    val priv_z = randomKey
    val priv_funding_z = randomKey
    val chan_az = channelAnnouncement(42003, priv_a, priv_z, priv_funding_a, priv_funding_z)
    val update_az = makeChannelUpdate(Block.RegtestGenesisBlock.hash, priv_a, priv_z.publicKey, chan_az.shortChannelId, cltvExpiryDelta = 7, 0, feeBaseMsat = 766000, feeProportionalMillionths = 10)

    router ! chan_ac
    router ! chan_ax
    router ! chan_ay
    router ! chan_az
    // router won't validate channels before it has a recent enough channel update
    router ! update_ac
    router ! update_ax
    router ! update_ay
    router ! update_az
    watcher.expectMsg(ValidateRequest(chan_ac))
    watcher.expectMsg(ValidateRequest(chan_ax))
    watcher.expectMsg(ValidateRequest(chan_ay))
    watcher.expectMsg(ValidateRequest(chan_az))
    watcher.send(router, ValidateResult(chan_ac, Some(Transaction(version = 0, txIn = Nil, txOut = TxOut(Satoshi(1000000), write(pay2wsh(Scripts.multiSig2of2(funding_a, funding_c)))) :: Nil, lockTime = 0)), true, None))
    watcher.send(router, ValidateResult(chan_ax, None, false, None))
    watcher.send(router, ValidateResult(chan_ay, Some(Transaction(version = 0, txIn = Nil, txOut = TxOut(Satoshi(1000000), write(pay2wsh(Scripts.multiSig2of2(funding_a, randomKey.publicKey)))) :: Nil, lockTime = 0)), true, None))
    watcher.send(router, ValidateResult(chan_az, Some(Transaction(version = 0, txIn = Nil, txOut = TxOut(Satoshi(1000000), write(pay2wsh(Scripts.multiSig2of2(funding_a, priv_funding_z.publicKey)))) :: Nil, lockTime = 0)), false, None))
    //watcher.expectMsgType[WatchSpentBasic]
    watcher.expectNoMsg(1 second)

    eventListener.expectMsg(ChannelDiscovered(chan_ac, Satoshi(1000000)))
  }

  test("properly announce lost channels and nodes") { case (router, _) =>
    val eventListener = TestProbe()
    system.eventStream.subscribe(eventListener.ref, classOf[NetworkEvent])

    router ! WatchEventSpentBasic(BITCOIN_FUNDING_EXTERNAL_CHANNEL_SPENT(channelId_ab))
    eventListener.expectMsg(ChannelLost(channelId_ab))
    // a doesn't have any channels, b still has one with c
    eventListener.expectMsg(NodeLost(a))
    eventListener.expectNoMsg(200 milliseconds)

    router ! WatchEventSpentBasic(BITCOIN_FUNDING_EXTERNAL_CHANNEL_SPENT(channelId_cd))
    eventListener.expectMsg(ChannelLost(channelId_cd))
    // d doesn't have any channels, c still has one with b
    eventListener.expectMsg(NodeLost(d))
    eventListener.expectNoMsg(200 milliseconds)

    router ! WatchEventSpentBasic(BITCOIN_FUNDING_EXTERNAL_CHANNEL_SPENT(channelId_bc))
    eventListener.expectMsg(ChannelLost(channelId_bc))
    // now b and c do not have any channels
    eventListener.expectMsgAllOf(NodeLost(b), NodeLost(c))
    eventListener.expectNoMsg(200 milliseconds)

  }

  test("handle bad signature for ChannelAnnouncement") { case (router, _) =>
    val sender = TestProbe()
    val channelId_ac = toShortId(420000, 5, 0)
    val chan_ac = channelAnnouncement(channelId_ac, priv_a, priv_c, priv_funding_a, priv_funding_c)
    val buggy_chan_ac = chan_ac.copy(nodeSignature1 = chan_ac.nodeSignature2)
    sender.send(router, buggy_chan_ac)
    sender.expectMsg(TransportHandler.ReadAck(buggy_chan_ac))
    sender.expectMsgType[Error]
  }

  ignore("handle bad signature for NodeAnnouncement") { case (router, _) =>
    val sender = TestProbe()
    val buggy_ann_a = ann_a.copy(signature = ann_b.signature, timestamp = ann_a.timestamp + 1)
    sender.send(router, buggy_ann_a)
    sender.expectMsg(TransportHandler.ReadAck(buggy_ann_a))
    sender.expectMsgType[Error]
  }

  test("handle bad signature for ChannelUpdate") { case (router, _) =>
    val sender = TestProbe()
    val buggy_channelUpdate_ab = channelUpdate_ab.copy(signature = ann_b.signature, timestamp = channelUpdate_ab.timestamp + 1)
    sender.send(router, buggy_channelUpdate_ab)
    sender.expectMsg(TransportHandler.ReadAck(buggy_channelUpdate_ab))
    sender.expectMsgType[Error]
  }

  test("route not found (unreachable target)") { case (router, _) =>
    val sender = TestProbe()
    // no route a->f
    sender.send(router, RouteRequest(a, f))
    sender.expectMsg(Failure(RouteNotFound))
  }

  test("route not found (non-existing source)") { case (router, _) =>
    val sender = TestProbe()
    // no route a->f
    sender.send(router, RouteRequest(randomKey.publicKey, f))
    sender.expectMsg(Failure(RouteNotFound))
  }

  test("route not found (non-existing target)") { case (router, _) =>
    val sender = TestProbe()
    // no route a->f
    sender.send(router, RouteRequest(a, randomKey.publicKey))
    sender.expectMsg(Failure(RouteNotFound))
  }

  test("route found") { case (router, _) =>
    val sender = TestProbe()
    sender.send(router, RouteRequest(a, d))
    val res = sender.expectMsgType[RouteResponse]
    assert(res.hops.map(_.nodeId).toList === a :: b :: c :: Nil)
    assert(res.hops.last.nextNodeId === d)
  }

  test("route found (with extra routing info)") { case (router, _) =>
    val sender = TestProbe()
    val x = randomKey.publicKey
    val y = randomKey.publicKey
    val z = randomKey.publicKey
    val extraHop_cx = ExtraHop(c, 1, 10, 11, 12)
    val extraHop_xy = ExtraHop(x, 1, 10, 11, 12)
    val extraHop_yz = ExtraHop(y, 2, 20, 21, 22)
    sender.send(router, RouteRequest(a, z, assistedRoutes = Seq(extraHop_cx :: extraHop_xy :: extraHop_yz :: Nil)))
    val res = sender.expectMsgType[RouteResponse]
    assert(res.hops.map(_.nodeId).toList === a :: b :: c :: x :: y :: Nil)
    assert(res.hops.last.nextNodeId === z)
  }

  test("route not found (channel disabled)") { case (router, _) =>
    val sender = TestProbe()
    sender.send(router, RouteRequest(a, d))
    val res = sender.expectMsgType[RouteResponse]
    assert(res.hops.map(_.nodeId).toList === a :: b :: c :: Nil)
    assert(res.hops.last.nextNodeId === d)

    val channelUpdate_cd1 = makeChannelUpdate(Block.RegtestGenesisBlock.hash, priv_c, d, channelId_cd, cltvExpiryDelta = 3, 0, feeBaseMsat = 153000, feeProportionalMillionths = 4, enable = false)
    sender.send(router, channelUpdate_cd1)
    sender.expectMsg(TransportHandler.ReadAck(channelUpdate_cd1))
    sender.send(router, RouteRequest(a, d))
    sender.expectMsg(Failure(RouteNotFound))
  }

  test("temporary channel exclusion") { case (router, _) =>
    val sender = TestProbe()
    sender.send(router, RouteRequest(a, d))
    sender.expectMsgType[RouteResponse]
    val bc = ChannelDesc(channelId_bc, b, c)
    // let's exclude channel b->c
    sender.send(router, ExcludeChannel(bc))
    sender.send(router, RouteRequest(a, d))
    sender.expectMsg(Failure(RouteNotFound))
    // note that cb is still available!
    sender.send(router, RouteRequest(d, a))
    sender.expectMsgType[RouteResponse]
    // let's remove the exclusion
    sender.send(router, LiftChannelExclusion(bc))
    sender.send(router, RouteRequest(a, d))
    sender.expectMsgType[RouteResponse]
  }

  ignore("export graph in dot format") { case (router, _) =>
    val sender = TestProbe()
    sender.send(router, 'dot)
    val dot = sender.expectMsgType[String]
    /*Files.write(dot.getBytes(), new File("graph.dot"))

    import scala.sys.process._
    val input = new ByteArrayInputStream(dot.getBytes)
    val output = new ByteArrayOutputStream()
    "dot -Tpng" #< input #> output !
    val img = output.toByteArray
    Files.write(img, new File("graph.png"))*/
  }

  ignore("send routing state") { case (router, _) =>
    val sender = TestProbe()
<<<<<<< HEAD
    val receiver = TestProbe()
    sender.send(router, SendRoutingState(receiver.ref))
    receiver.expectNoMsg(1 second)
=======
    sender.send(router, GetRoutingState)
    val state = sender.expectMsgType[RoutingState]
    assert(state.channels.size == 4)
    assert(state.nodes.size == 6)
    assert(state.updates.size == 8)
>>>>>>> 43128636
  }

}<|MERGE_RESOLUTION|>--- conflicted
+++ resolved
@@ -193,34 +193,6 @@
     sender.send(router, RouteRequest(a, d))
     sender.expectMsgType[RouteResponse]
   }
-
-  ignore("export graph in dot format") { case (router, _) =>
-    val sender = TestProbe()
-    sender.send(router, 'dot)
-    val dot = sender.expectMsgType[String]
-    /*Files.write(dot.getBytes(), new File("graph.dot"))
-
-    import scala.sys.process._
-    val input = new ByteArrayInputStream(dot.getBytes)
-    val output = new ByteArrayOutputStream()
-    "dot -Tpng" #< input #> output !
-    val img = output.toByteArray
-    Files.write(img, new File("graph.png"))*/
-  }
-
-  ignore("send routing state") { case (router, _) =>
-    val sender = TestProbe()
-<<<<<<< HEAD
-    val receiver = TestProbe()
-    sender.send(router, SendRoutingState(receiver.ref))
-    receiver.expectNoMsg(1 second)
-=======
-    sender.send(router, GetRoutingState)
-    val state = sender.expectMsgType[RoutingState]
-    assert(state.channels.size == 4)
-    assert(state.nodes.size == 6)
-    assert(state.updates.size == 8)
->>>>>>> 43128636
-  }
+  
 
 }