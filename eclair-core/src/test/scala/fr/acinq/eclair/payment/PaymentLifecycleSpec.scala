/*
 * Copyright 2018 ACINQ SAS
 *
 * Licensed under the Apache License, Version 2.0 (the "License");
 * you may not use this file except in compliance with the License.
 * You may obtain a copy of the License at
 *
 *     http://www.apache.org/licenses/LICENSE-2.0
 *
 * Unless required by applicable law or agreed to in writing, software
 * distributed under the License is distributed on an "AS IS" BASIS,
 * WITHOUT WARRANTIES OR CONDITIONS OF ANY KIND, either express or implied.
 * See the License for the specific language governing permissions and
 * limitations under the License.
 */

package fr.acinq.eclair.payment

import java.util.UUID

import akka.actor.FSM.{CurrentState, SubscribeTransitionCallBack, Transition}
import akka.actor.Status
import akka.testkit.{TestFSMRef, TestProbe}
import fr.acinq.bitcoin.Script.{pay2wsh, write}
import fr.acinq.bitcoin.{Block, ByteVector32, MilliSatoshi, Satoshi, Transaction, TxOut}
import fr.acinq.eclair.blockchain.{UtxoStatus, ValidateRequest, ValidateResult, WatchSpentBasic}
import fr.acinq.eclair.channel.Register.ForwardShortId
import fr.acinq.eclair.channel.{AddHtlcFailed, ChannelUnavailable}
import fr.acinq.eclair.crypto.{KeyManager, Sphinx}
import fr.acinq.eclair.crypto.Sphinx.ErrorPacket
import fr.acinq.eclair.db.OutgoingPaymentStatus
import fr.acinq.eclair.io.Peer.PeerRoutingMessage
import fr.acinq.eclair.payment.PaymentLifecycle._
import fr.acinq.eclair.router.Announcements.{makeChannelUpdate, makeNodeAnnouncement}
import fr.acinq.eclair.router._
import fr.acinq.eclair.transactions.Scripts
import fr.acinq.eclair.wire._
import fr.acinq.eclair._

/**
  * Created by PM on 29/08/2016.
  */

class PaymentLifecycleSpec extends BaseRouterSpec {

  val defaultAmountMsat = 142000000L
<<<<<<< HEAD
  def defaultPaymentHash = randomBytes32

  test("send to route") { fixture =>
    import fixture._
    val nodeParams = TestConstants.Alice.nodeParams.copy(keyManager = testKeyManager)
    val paymentDb = nodeParams.db.payments
    val id = UUID.randomUUID()
    val paymentFSM = system.actorOf(PaymentLifecycle.props(nodeParams, id, router, TestProbe().ref))
    val monitor = TestProbe()
    val sender = TestProbe()
    val eventListener = TestProbe()
    system.eventStream.subscribe(eventListener.ref, classOf[PaymentEvent])

    paymentFSM ! SubscribeTransitionCallBack(monitor.ref)
    val CurrentState(_, WAITING_FOR_REQUEST) = monitor.expectMsgClass(classOf[CurrentState[_]])

    // pre-computed route going from A to D
    val request = SendPaymentToRoute(defaultAmountMsat, defaultPaymentHash, Seq(a,b,c,d))

    sender.send(paymentFSM, request)
    val Transition(_, WAITING_FOR_REQUEST, WAITING_FOR_ROUTE) = monitor.expectMsgClass(classOf[Transition[_]])
    val Transition(_, WAITING_FOR_ROUTE, WAITING_FOR_PAYMENT_COMPLETE) = monitor.expectMsgClass(classOf[Transition[_]])
    awaitCond(paymentDb.getOutgoingPayment(id).exists(_.status == OutgoingPaymentStatus.PENDING))
    sender.send(paymentFSM, UpdateFulfillHtlc(ByteVector32.Zeroes, 0, defaultPaymentHash))

    sender.expectMsgType[PaymentSucceeded]
    awaitCond(paymentDb.getOutgoingPayment(id).exists(_.status == OutgoingPaymentStatus.SUCCEEDED))
  }


  test("payment failed (route not found)") { fixture =>
    import fixture._
=======

  test("payment failed (route not found)") { fixture =>
    import fixture._
    val defaultPaymentHash = randomBytes32
>>>>>>> e723066c
    val nodeParams = TestConstants.Alice.nodeParams.copy(keyManager = testKeyManager)
    val paymentDb = nodeParams.db.payments
    val id = UUID.randomUUID()
    val paymentFSM = TestFSMRef(new PaymentLifecycle(nodeParams, id, router, TestProbe().ref))
    val monitor = TestProbe()
    val sender = TestProbe()

    paymentFSM ! SubscribeTransitionCallBack(monitor.ref)
    val CurrentState(_, WAITING_FOR_REQUEST) = monitor.expectMsgClass(classOf[CurrentState[_]])

    val request = SendPayment(defaultAmountMsat, defaultPaymentHash, f, maxAttempts = 5)
    sender.send(paymentFSM, request)
    awaitCond(paymentDb.getOutgoingPayment(id).exists(_.status == OutgoingPaymentStatus.PENDING))
    val Transition(_, WAITING_FOR_REQUEST, WAITING_FOR_ROUTE) = monitor.expectMsgClass(classOf[Transition[_]])

    sender.expectMsg(PaymentFailed(id, request.paymentHash, LocalFailure(RouteNotFound) :: Nil))
    awaitCond(paymentDb.getOutgoingPayment(id).exists(_.status == OutgoingPaymentStatus.FAILED))
  }

  test("payment failed (route too expensive)") { fixture =>
    import fixture._
    val defaultPaymentHash = randomBytes32
    val nodeParams = TestConstants.Alice.nodeParams.copy(keyManager = testKeyManager)
    val paymentDb = nodeParams.db.payments
    val id = UUID.randomUUID()
    val paymentFSM = system.actorOf(PaymentLifecycle.props(nodeParams, id, router, TestProbe().ref))
    val monitor = TestProbe()
    val sender = TestProbe()

    paymentFSM ! SubscribeTransitionCallBack(monitor.ref)
    val CurrentState(_, WAITING_FOR_REQUEST) = monitor.expectMsgClass(classOf[CurrentState[_]])

    val request = SendPayment(defaultAmountMsat, defaultPaymentHash, d, routeParams = Some(RouteParams(randomize = false, maxFeeBaseMsat = 100, maxFeePct = 0.0, routeMaxLength = 20, routeMaxCltv = 2016, ratios = None)), maxAttempts = 5)
    sender.send(paymentFSM, request)
    val Transition(_, WAITING_FOR_REQUEST, WAITING_FOR_ROUTE) = monitor.expectMsgClass(classOf[Transition[_]])

    val Seq(LocalFailure(RouteNotFound)) = sender.expectMsgType[PaymentFailed].failures
    awaitCond(paymentDb.getOutgoingPayment(id).exists(_.status == OutgoingPaymentStatus.FAILED))
  }

  test("payment failed (unparsable failure)") { fixture =>
    import fixture._
    val defaultPaymentHash = randomBytes32
    val nodeParams = TestConstants.Alice.nodeParams.copy(keyManager = testKeyManager)
    val paymentDb = nodeParams.db.payments
    val relayer = TestProbe()
    val routerForwarder = TestProbe()
    val id = UUID.randomUUID()
    val paymentFSM = TestFSMRef(new PaymentLifecycle(nodeParams, id, routerForwarder.ref, relayer.ref))
    val monitor = TestProbe()
    val sender = TestProbe()

    paymentFSM ! SubscribeTransitionCallBack(monitor.ref)
    val CurrentState(_, WAITING_FOR_REQUEST) = monitor.expectMsgClass(classOf[CurrentState[_]])

    val request = SendPayment(defaultAmountMsat, defaultPaymentHash, d, maxAttempts = 2)
    sender.send(paymentFSM, request)
    awaitCond(paymentFSM.stateName == WAITING_FOR_ROUTE && paymentDb.getOutgoingPayment(id).exists(_.status == OutgoingPaymentStatus.PENDING))

    val WaitingForRoute(_, _, Nil) = paymentFSM.stateData
    routerForwarder.expectMsg(RouteRequest(a, d, defaultAmountMsat, ignoreNodes = Set.empty, ignoreChannels = Set.empty))
    routerForwarder.forward(router)
    awaitCond(paymentFSM.stateName == WAITING_FOR_PAYMENT_COMPLETE)
    val WaitingForComplete(_, _, cmd1, Nil, _, _, _, hops) = paymentFSM.stateData

    relayer.expectMsg(ForwardShortId(channelId_ab, cmd1))
    sender.send(paymentFSM, UpdateFailHtlc(ByteVector32.Zeroes, 0, defaultPaymentHash)) // unparsable message

    // then the payment lifecycle will ask for a new route excluding all intermediate nodes
    routerForwarder.expectMsg(RouteRequest(nodeParams.nodeId, d, defaultAmountMsat, ignoreNodes = Set(c), ignoreChannels = Set.empty))

    // let's simulate a response by the router with another route
    sender.send(paymentFSM, RouteResponse(hops, Set(c), Set.empty))
    awaitCond(paymentFSM.stateName == WAITING_FOR_PAYMENT_COMPLETE)
    val WaitingForComplete(_, _, cmd2, _, _, _, _, _) = paymentFSM.stateData
    // and reply a 2nd time with an unparsable failure
    relayer.expectMsg(ForwardShortId(channelId_ab, cmd2))
    sender.send(paymentFSM, UpdateFailHtlc(ByteVector32.Zeroes, 0, defaultPaymentHash)) // unparsable message

    // we allow 2 tries, so we send a 2nd request to the router
    sender.expectMsg(PaymentFailed(id, request.paymentHash, UnreadableRemoteFailure(hops) :: UnreadableRemoteFailure(hops) :: Nil))
    awaitCond(paymentDb.getOutgoingPayment(id).exists(_.status == OutgoingPaymentStatus.FAILED)) // after last attempt the payment is failed
  }

  test("payment failed (local error)") { fixture =>
    import fixture._
    val defaultPaymentHash = randomBytes32
    val nodeParams = TestConstants.Alice.nodeParams.copy(keyManager = testKeyManager)
    val paymentDb = nodeParams.db.payments
    val relayer = TestProbe()
    val routerForwarder = TestProbe()
    val id = UUID.randomUUID()
    val paymentFSM = TestFSMRef(new PaymentLifecycle(nodeParams, id, routerForwarder.ref, relayer.ref))
    val monitor = TestProbe()
    val sender = TestProbe()

    paymentFSM ! SubscribeTransitionCallBack(monitor.ref)
    val CurrentState(_, WAITING_FOR_REQUEST) = monitor.expectMsgClass(classOf[CurrentState[_]])

    val request = SendPayment(defaultAmountMsat, defaultPaymentHash, d, maxAttempts = 2)
    sender.send(paymentFSM, request)
    awaitCond(paymentFSM.stateName == WAITING_FOR_ROUTE && paymentDb.getOutgoingPayment(id).exists(_.status == OutgoingPaymentStatus.PENDING))

    val WaitingForRoute(_, _, Nil) = paymentFSM.stateData
    routerForwarder.expectMsg(RouteRequest(nodeParams.nodeId, d, defaultAmountMsat, assistedRoutes = Nil, ignoreNodes = Set.empty, ignoreChannels = Set.empty))
    routerForwarder.forward(router)
    awaitCond(paymentFSM.stateName == WAITING_FOR_PAYMENT_COMPLETE)
    val WaitingForComplete(_, _, cmd1, Nil, _, _, _, hops) = paymentFSM.stateData

    relayer.expectMsg(ForwardShortId(channelId_ab, cmd1))
    sender.send(paymentFSM, Status.Failure(AddHtlcFailed(ByteVector32.Zeroes, request.paymentHash, ChannelUnavailable(ByteVector32.Zeroes), Local(id, Some(paymentFSM.underlying.self)), None, None)))

    // then the payment lifecycle will ask for a new route excluding the channel
    routerForwarder.expectMsg(RouteRequest(nodeParams.nodeId, d, defaultAmountMsat, assistedRoutes = Nil, ignoreNodes = Set.empty, ignoreChannels = Set(ChannelDesc(channelId_ab, a, b))))
    awaitCond(paymentFSM.stateName == WAITING_FOR_ROUTE && paymentDb.getOutgoingPayment(id).exists(_.status == OutgoingPaymentStatus.PENDING)) // payment is still pending because the error is recoverable
  }

  test("payment failed (first hop returns an UpdateFailMalformedHtlc)") { fixture =>
    import fixture._
    val defaultPaymentHash = randomBytes32
    val nodeParams = TestConstants.Alice.nodeParams.copy(keyManager = testKeyManager)
    val paymentDb = nodeParams.db.payments
    val relayer = TestProbe()
    val routerForwarder = TestProbe()
    val id = UUID.randomUUID()
    val paymentFSM = TestFSMRef(new PaymentLifecycle(nodeParams, id, routerForwarder.ref, relayer.ref))
    val monitor = TestProbe()
    val sender = TestProbe()

    paymentFSM ! SubscribeTransitionCallBack(monitor.ref)
    val CurrentState(_, WAITING_FOR_REQUEST) = monitor.expectMsgClass(classOf[CurrentState[_]])

    val request = SendPayment(defaultAmountMsat, defaultPaymentHash, d, maxAttempts = 2)
    sender.send(paymentFSM, request)
    awaitCond(paymentFSM.stateName == WAITING_FOR_ROUTE && paymentDb.getOutgoingPayment(id).exists(_.status == OutgoingPaymentStatus.PENDING))

    val WaitingForRoute(_, _, Nil) = paymentFSM.stateData
    routerForwarder.expectMsg(RouteRequest(nodeParams.nodeId, d, defaultAmountMsat, assistedRoutes = Nil, ignoreNodes = Set.empty, ignoreChannels = Set.empty))
    routerForwarder.forward(router)
    awaitCond(paymentFSM.stateName == WAITING_FOR_PAYMENT_COMPLETE)
    val WaitingForComplete(_, _, cmd1, Nil, _, _, _, hops) = paymentFSM.stateData

    relayer.expectMsg(ForwardShortId(channelId_ab, cmd1))
    sender.send(paymentFSM, UpdateFailMalformedHtlc(ByteVector32.Zeroes, 0, defaultPaymentHash, FailureMessageCodecs.BADONION))

    // then the payment lifecycle will ask for a new route excluding the channel
    routerForwarder.expectMsg(RouteRequest(a, d, defaultAmountMsat, assistedRoutes = Nil, ignoreNodes = Set.empty, ignoreChannels = Set(ChannelDesc(channelId_ab, a, b))))
    awaitCond(paymentFSM.stateName == WAITING_FOR_ROUTE && paymentDb.getOutgoingPayment(id).exists(_.status == OutgoingPaymentStatus.PENDING))
  }

  test("payment failed (TemporaryChannelFailure)") { fixture =>
    import fixture._
    val defaultPaymentHash = randomBytes32
    val nodeParams = TestConstants.Alice.nodeParams.copy(keyManager = testKeyManager)
    val relayer = TestProbe()
    val routerForwarder = TestProbe()
    val id = UUID.randomUUID()
    val paymentFSM = TestFSMRef(new PaymentLifecycle(nodeParams, id, routerForwarder.ref, relayer.ref))
    val monitor = TestProbe()
    val sender = TestProbe()

    paymentFSM ! SubscribeTransitionCallBack(monitor.ref)
    val CurrentState(_, WAITING_FOR_REQUEST) = monitor.expectMsgClass(classOf[CurrentState[_]])

    val request = SendPayment(defaultAmountMsat, defaultPaymentHash, d, maxAttempts = 2)
    sender.send(paymentFSM, request)
    awaitCond(paymentFSM.stateName == WAITING_FOR_ROUTE)
    val WaitingForRoute(_, _, Nil) = paymentFSM.stateData
    routerForwarder.expectMsg(RouteRequest(nodeParams.nodeId, d, defaultAmountMsat, assistedRoutes = Nil, ignoreNodes = Set.empty, ignoreChannels = Set.empty))
    routerForwarder.forward(router)
    awaitCond(paymentFSM.stateName == WAITING_FOR_PAYMENT_COMPLETE)
    val WaitingForComplete(_, _, cmd1, Nil, sharedSecrets1, _, _, hops) = paymentFSM.stateData

    val failure = TemporaryChannelFailure(channelUpdate_bc)

    relayer.expectMsg(ForwardShortId(channelId_ab, cmd1))
    sender.send(paymentFSM, UpdateFailHtlc(ByteVector32.Zeroes, 0, Sphinx.createErrorPacket(sharedSecrets1.head._1, failure)))

    // payment lifecycle will ask the router to temporarily exclude this channel from its route calculations
    routerForwarder.expectMsg(ExcludeChannel(ChannelDesc(channelUpdate_bc.shortChannelId, b, c)))
    routerForwarder.forward(router)
    // payment lifecycle forwards the embedded channelUpdate to the router
    routerForwarder.expectMsg(channelUpdate_bc)
    awaitCond(paymentFSM.stateName == WAITING_FOR_ROUTE)
    routerForwarder.expectMsg(RouteRequest(a, d, defaultAmountMsat, assistedRoutes = Nil, ignoreNodes = Set.empty, ignoreChannels = Set.empty))
    routerForwarder.forward(router)
    // we allow 2 tries, so we send a 2nd request to the router
    sender.expectMsg(PaymentFailed(id, request.paymentHash, RemoteFailure(hops, ErrorPacket(b, failure)) :: LocalFailure(RouteNotFound) :: Nil))
  }

  test("payment failed (Update)") { fixture =>
    import fixture._
    val defaultPaymentHash = randomBytes32
    val nodeParams = TestConstants.Alice.nodeParams.copy(keyManager = testKeyManager)
    val paymentDb = nodeParams.db.payments
    val relayer = TestProbe()
    val routerForwarder = TestProbe()
    val id = UUID.randomUUID()
    val paymentFSM = TestFSMRef(new PaymentLifecycle(nodeParams, id, routerForwarder.ref, relayer.ref))
    val monitor = TestProbe()
    val sender = TestProbe()

    paymentFSM ! SubscribeTransitionCallBack(monitor.ref)
    val CurrentState(_, WAITING_FOR_REQUEST) = monitor.expectMsgClass(classOf[CurrentState[_]])

    val request = SendPayment(defaultAmountMsat, defaultPaymentHash, d, maxAttempts = 5)
    sender.send(paymentFSM, request)
    awaitCond(paymentFSM.stateName == WAITING_FOR_ROUTE && paymentDb.getOutgoingPayment(id).exists(_.status == OutgoingPaymentStatus.PENDING))

    val WaitingForRoute(_, _, Nil) = paymentFSM.stateData
    routerForwarder.expectMsg(RouteRequest(nodeParams.nodeId, d, defaultAmountMsat, assistedRoutes = Nil, ignoreNodes = Set.empty, ignoreChannels = Set.empty))
    routerForwarder.forward(router)
    awaitCond(paymentFSM.stateName == WAITING_FOR_PAYMENT_COMPLETE)
    val WaitingForComplete(_, _, cmd1, Nil, sharedSecrets1, _, _, hops) = paymentFSM.stateData
    relayer.expectMsg(ForwardShortId(channelId_ab, cmd1))

    // we change the cltv expiry
    val channelUpdate_bc_modified = makeChannelUpdate(Block.RegtestGenesisBlock.hash, priv_b, c, channelId_bc, cltvExpiryDelta = 42, htlcMinimumMsat = channelUpdate_bc.htlcMinimumMsat, feeBaseMsat = channelUpdate_bc.feeBaseMsat, feeProportionalMillionths = channelUpdate_bc.feeProportionalMillionths, htlcMaximumMsat = channelUpdate_bc.htlcMaximumMsat.get)
    val failure = IncorrectCltvExpiry(5, channelUpdate_bc_modified)
    // and node replies with a failure containing a new channel update
    sender.send(paymentFSM, UpdateFailHtlc(ByteVector32.Zeroes, 0, Sphinx.createErrorPacket(sharedSecrets1.head._1, failure)))

    // payment lifecycle forwards the embedded channelUpdate to the router
    routerForwarder.expectMsg(channelUpdate_bc_modified)
    awaitCond(paymentFSM.stateName == WAITING_FOR_ROUTE && paymentDb.getOutgoingPayment(id).exists(_.status == OutgoingPaymentStatus.PENDING)) // 1 failure but not final, the payment is still PENDING
    routerForwarder.expectMsg(RouteRequest(nodeParams.nodeId, d, defaultAmountMsat, assistedRoutes = Nil, ignoreNodes = Set.empty, ignoreChannels = Set.empty))
    routerForwarder.forward(router)

    // router answers with a new route, taking into account the new update
    awaitCond(paymentFSM.stateName == WAITING_FOR_PAYMENT_COMPLETE)
    val WaitingForComplete(_, _, cmd2, _, sharedSecrets2, _, _, hops2) = paymentFSM.stateData
    relayer.expectMsg(ForwardShortId(channelId_ab, cmd2))

    // we change the cltv expiry one more time
    val channelUpdate_bc_modified_2 = makeChannelUpdate(Block.RegtestGenesisBlock.hash, priv_b, c, channelId_bc, cltvExpiryDelta = 43, htlcMinimumMsat = channelUpdate_bc.htlcMinimumMsat, feeBaseMsat = channelUpdate_bc.feeBaseMsat, feeProportionalMillionths = channelUpdate_bc.feeProportionalMillionths, htlcMaximumMsat = channelUpdate_bc.htlcMaximumMsat.get)
    val failure2 = IncorrectCltvExpiry(5, channelUpdate_bc_modified_2)
    // and node replies with a failure containing a new channel update
    sender.send(paymentFSM, UpdateFailHtlc(ByteVector32.Zeroes, 0, Sphinx.createErrorPacket(sharedSecrets2.head._1, failure2)))

    // this time the payment lifecycle will ask the router to temporarily exclude this channel from its route calculations
    routerForwarder.expectMsg(ExcludeChannel(ChannelDesc(channelUpdate_bc.shortChannelId, b, c)))
    routerForwarder.forward(router)
    // but it will still forward the embedded channelUpdate to the router
    routerForwarder.expectMsg(channelUpdate_bc_modified_2)
    awaitCond(paymentFSM.stateName == WAITING_FOR_ROUTE)
    routerForwarder.expectMsg(RouteRequest(nodeParams.nodeId, d, defaultAmountMsat, assistedRoutes = Nil, ignoreNodes = Set.empty, ignoreChannels = Set.empty))
    routerForwarder.forward(router)

    // this time the router can't find a route: game over
    sender.expectMsg(PaymentFailed(id, request.paymentHash, RemoteFailure(hops, ErrorPacket(b, failure)) :: RemoteFailure(hops2, ErrorPacket(b, failure2)) :: LocalFailure(RouteNotFound) :: Nil))
    awaitCond(paymentDb.getOutgoingPayment(id).exists(_.status == OutgoingPaymentStatus.FAILED))
  }

  test("payment failed (PermanentChannelFailure)") { fixture =>
    import fixture._
    val defaultPaymentHash = randomBytes32
    val nodeParams = TestConstants.Alice.nodeParams.copy(keyManager = testKeyManager)
    val paymentDb = nodeParams.db.payments
    val relayer = TestProbe()
    val routerForwarder = TestProbe()
    val id = UUID.randomUUID()
    val paymentFSM = TestFSMRef(new PaymentLifecycle(nodeParams, id, routerForwarder.ref, relayer.ref))
    val monitor = TestProbe()
    val sender = TestProbe()

    paymentFSM ! SubscribeTransitionCallBack(monitor.ref)
    val CurrentState(_, WAITING_FOR_REQUEST) = monitor.expectMsgClass(classOf[CurrentState[_]])

    val request = SendPayment(defaultAmountMsat, defaultPaymentHash, d, maxAttempts = 2)
    sender.send(paymentFSM, request)
    awaitCond(paymentFSM.stateName == WAITING_FOR_ROUTE && paymentDb.getOutgoingPayment(id).exists(_.status == OutgoingPaymentStatus.PENDING))

    val WaitingForRoute(_, _, Nil) = paymentFSM.stateData
    routerForwarder.expectMsg(RouteRequest(nodeParams.nodeId, d, defaultAmountMsat, assistedRoutes = Nil, ignoreNodes = Set.empty, ignoreChannels = Set.empty))
    routerForwarder.forward(router)
    awaitCond(paymentFSM.stateName == WAITING_FOR_PAYMENT_COMPLETE)
    val WaitingForComplete(_, _, cmd1, Nil, sharedSecrets1, _, _, hops) = paymentFSM.stateData

    val failure = PermanentChannelFailure

    relayer.expectMsg(ForwardShortId(channelId_ab, cmd1))
    sender.send(paymentFSM, UpdateFailHtlc(ByteVector32.Zeroes, 0, Sphinx.createErrorPacket(sharedSecrets1.head._1, failure)))

    // payment lifecycle forwards the embedded channelUpdate to the router
    awaitCond(paymentFSM.stateName == WAITING_FOR_ROUTE)
    routerForwarder.expectMsg(RouteRequest(nodeParams.nodeId, d, defaultAmountMsat, assistedRoutes = Nil, ignoreNodes = Set.empty, ignoreChannels = Set(ChannelDesc(channelId_bc, b, c))))
    routerForwarder.forward(router)
    // we allow 2 tries, so we send a 2nd request to the router, which won't find another route

    sender.expectMsg(PaymentFailed(id, request.paymentHash, RemoteFailure(hops, ErrorPacket(b, failure)) :: LocalFailure(RouteNotFound) :: Nil))
    awaitCond(paymentDb.getOutgoingPayment(id).exists(_.status == OutgoingPaymentStatus.FAILED))
  }

  test("payment succeeded") { fixture =>
    import fixture._
    val defaultPaymentHash = randomBytes32
    val nodeParams = TestConstants.Alice.nodeParams.copy(keyManager = testKeyManager)
    val paymentDb = nodeParams.db.payments
    val id = UUID.randomUUID()
    val paymentFSM = system.actorOf(PaymentLifecycle.props(nodeParams, id, router, TestProbe().ref))
    val monitor = TestProbe()
    val sender = TestProbe()
    val eventListener = TestProbe()
    system.eventStream.subscribe(eventListener.ref, classOf[PaymentEvent])

    paymentFSM ! SubscribeTransitionCallBack(monitor.ref)
    val CurrentState(_, WAITING_FOR_REQUEST) = monitor.expectMsgClass(classOf[CurrentState[_]])

    val request = SendPayment(defaultAmountMsat, defaultPaymentHash, d, maxAttempts = 5)
    sender.send(paymentFSM, request)
    val Transition(_, WAITING_FOR_REQUEST, WAITING_FOR_ROUTE) = monitor.expectMsgClass(classOf[Transition[_]])
    val Transition(_, WAITING_FOR_ROUTE, WAITING_FOR_PAYMENT_COMPLETE) = monitor.expectMsgClass(classOf[Transition[_]])
    awaitCond(paymentDb.getOutgoingPayment(id).exists(_.status == OutgoingPaymentStatus.PENDING))
    sender.send(paymentFSM, UpdateFulfillHtlc(ByteVector32.Zeroes, 0, defaultPaymentHash))

    val paymentOK = sender.expectMsgType[PaymentSucceeded]
    val PaymentSent(_, MilliSatoshi(request.amountMsat), fee, request.paymentHash, paymentOK.paymentPreimage, _, _) = eventListener.expectMsgType[PaymentSent]
    assert(fee > MilliSatoshi(0))
    assert(fee === MilliSatoshi(paymentOK.amountMsat - request.amountMsat))
    awaitCond(paymentDb.getOutgoingPayment(id).exists(_.status == OutgoingPaymentStatus.SUCCEEDED))
  }

  test("payment succeeded to a channel with fees=0") { fixture =>
    import fixture._
    import fr.acinq.eclair.randomKey
    val defaultPaymentHash = randomBytes32
    val nodeParams = TestConstants.Alice.nodeParams.copy(keyManager = testKeyManager)
    // the network will be a --(1)--> b ---(2)--> c --(3)--> d  and e --(4)--> f (we are a) and b -> g has fees=0
    //                                 \
    //                                  \--(5)--> g

    val (priv_g, priv_funding_g) = (randomKey, randomKey)
    val (g, funding_g) = (priv_g.publicKey, priv_funding_g.publicKey)
    val ann_g = makeNodeAnnouncement(priv_g, "node-G", Color(-30, 10, -50), Nil)
    val channelId_bg = ShortChannelId(420000, 5, 0)
    val chan_bg = channelAnnouncement(channelId_bg, priv_b, priv_g, priv_funding_b, priv_funding_g)
    val channelUpdate_bg = makeChannelUpdate(Block.RegtestGenesisBlock.hash, priv_b, g, channelId_bg, cltvExpiryDelta = 9, htlcMinimumMsat = 0, feeBaseMsat = 0, feeProportionalMillionths = 0, htlcMaximumMsat = 500000000L)
    val channelUpdate_gb = makeChannelUpdate(Block.RegtestGenesisBlock.hash, priv_g, b, channelId_bg, cltvExpiryDelta = 9, htlcMinimumMsat = 0, feeBaseMsat = 10, feeProportionalMillionths = 8, htlcMaximumMsat = 500000000L)
    assert(Router.getDesc(channelUpdate_bg, chan_bg) === ChannelDesc(chan_bg.shortChannelId, priv_b.publicKey, priv_g.publicKey))
    router ! PeerRoutingMessage(null, remoteNodeId, chan_bg)
    router ! PeerRoutingMessage(null, remoteNodeId, ann_g)
    router ! PeerRoutingMessage(null, remoteNodeId, channelUpdate_bg)
    router ! PeerRoutingMessage(null, remoteNodeId, channelUpdate_gb)
    watcher.expectMsg(ValidateRequest(chan_bg))
    watcher.send(router, ValidateResult(chan_bg, Right((Transaction(version = 0, txIn = Nil, txOut = TxOut(Satoshi(1000000), write(pay2wsh(Scripts.multiSig2of2(funding_b, funding_g)))) :: Nil, lockTime = 0), UtxoStatus.Unspent))))
    watcher.expectMsgType[WatchSpentBasic]

    // actual test begins
    val paymentFSM = system.actorOf(PaymentLifecycle.props(nodeParams, UUID.randomUUID(), router, TestProbe().ref))
    val monitor = TestProbe()
    val sender = TestProbe()
    val eventListener = TestProbe()
    system.eventStream.subscribe(eventListener.ref, classOf[PaymentEvent])

    paymentFSM ! SubscribeTransitionCallBack(monitor.ref)
    val CurrentState(_, WAITING_FOR_REQUEST) = monitor.expectMsgClass(classOf[CurrentState[_]])

    // we send a payment to G which is just after the
    val request = SendPayment(defaultAmountMsat, defaultPaymentHash, g, maxAttempts = 5)
    sender.send(paymentFSM, request)

    // the route will be A -> B -> G where B -> G has a channel_update with fees=0
    val Transition(_, WAITING_FOR_REQUEST, WAITING_FOR_ROUTE) = monitor.expectMsgClass(classOf[Transition[_]])
    val Transition(_, WAITING_FOR_ROUTE, WAITING_FOR_PAYMENT_COMPLETE) = monitor.expectMsgClass(classOf[Transition[_]])

    sender.send(paymentFSM, UpdateFulfillHtlc(ByteVector32.Zeroes, 0, defaultPaymentHash))

    val paymentOK = sender.expectMsgType[PaymentSucceeded]
    val PaymentSent(_, MilliSatoshi(request.amountMsat), fee, request.paymentHash, paymentOK.paymentPreimage, _, _) = eventListener.expectMsgType[PaymentSent]

    // during the route computation the fees were treated as if they were 1msat but when sending the onion we actually put zero
    // NB: A -> B doesn't pay fees because it's our direct neighbor
    // NB: B -> G doesn't asks for fees at all
    assert(fee === MilliSatoshi(0))
    assert(fee === MilliSatoshi(paymentOK.amountMsat - request.amountMsat))
  }

  test("filter errors properly") { _ =>
    val failures = LocalFailure(RouteNotFound) :: RemoteFailure(Hop(a, b, channelUpdate_ab) :: Nil, ErrorPacket(a, TemporaryNodeFailure)) :: LocalFailure(AddHtlcFailed(ByteVector32.Zeroes, ByteVector32.Zeroes, ChannelUnavailable(ByteVector32.Zeroes), Local(UUID.randomUUID(), None), None, None)) :: LocalFailure(RouteNotFound) :: Nil
    val filtered = PaymentLifecycle.transformForUser(failures)
    assert(filtered == LocalFailure(RouteNotFound) :: RemoteFailure(Hop(a, b, channelUpdate_ab) :: Nil, ErrorPacket(a, TemporaryNodeFailure)) :: LocalFailure(ChannelUnavailable(ByteVector32.Zeroes)) :: Nil)
  }
}<|MERGE_RESOLUTION|>--- conflicted
+++ resolved
@@ -44,11 +44,10 @@
 class PaymentLifecycleSpec extends BaseRouterSpec {
 
   val defaultAmountMsat = 142000000L
-<<<<<<< HEAD
-  def defaultPaymentHash = randomBytes32
 
   test("send to route") { fixture =>
     import fixture._
+    val defaultPaymentHash = randomBytes32
     val nodeParams = TestConstants.Alice.nodeParams.copy(keyManager = testKeyManager)
     val paymentDb = nodeParams.db.payments
     val id = UUID.randomUUID()
@@ -77,12 +76,7 @@
 
   test("payment failed (route not found)") { fixture =>
     import fixture._
-=======
-
-  test("payment failed (route not found)") { fixture =>
-    import fixture._
-    val defaultPaymentHash = randomBytes32
->>>>>>> e723066c
+    val defaultPaymentHash = randomBytes32
     val nodeParams = TestConstants.Alice.nodeParams.copy(keyManager = testKeyManager)
     val paymentDb = nodeParams.db.payments
     val id = UUID.randomUUID()
