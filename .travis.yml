sudo: required
dist: trusty
language: scala
scala:
 - 2.11.8
<<<<<<< HEAD
script:
 - mvn install 
=======
env:
 - export LD_LIBRARY_PATH=/usr/local/lib
script:
 - mvn install
>>>>>>> 2d3b5007
jdk:
 - oraclejdk8
notifications:
 email:
  - ops@acinq.fr<|MERGE_RESOLUTION|>--- conflicted
+++ resolved
@@ -3,15 +3,10 @@
 language: scala
 scala:
  - 2.11.8
-<<<<<<< HEAD
-script:
- - mvn install 
-=======
 env:
  - export LD_LIBRARY_PATH=/usr/local/lib
 script:
  - mvn install
->>>>>>> 2d3b5007
 jdk:
  - oraclejdk8
 notifications:
