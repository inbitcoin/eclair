package fr.acinq.eclair.channel.states.g

import akka.testkit.{TestFSMRef, TestProbe}
<<<<<<< HEAD
import fr.acinq.eclair.{TestBitcoinClient, TestkitBaseClass}
import fr.acinq.eclair.TestConstants.{Alice, Bob}
=======
import fr.acinq.eclair.TestkitBaseClass
>>>>>>> b8379ed4
import fr.acinq.eclair.blockchain._
import fr.acinq.eclair.channel.states.StateTestsHelperMethods
import fr.acinq.eclair.channel.{Data, State, _}
import fr.acinq.eclair.db.DummyDb
import fr.acinq.eclair.wire.{ClosingSigned, Error, Shutdown}
import org.junit.runner.RunWith
import org.scalatest.junit.JUnitRunner

import scala.concurrent.duration._

/**
  * Created by PM on 05/07/2016.
  */
@RunWith(classOf[JUnitRunner])
class NegotiatingStateSpec extends TestkitBaseClass with StateTestsHelperMethods {

  type FixtureParam = Tuple6[TestFSMRef[State, Data, Channel], TestFSMRef[State, Data, Channel], TestProbe, TestProbe, TestProbe, TestProbe]

  override def withFixture(test: OneArgTest) = {
    val setup = init()
    import setup._
    // note that alice.initialFeeRate != bob.initialFeeRate
<<<<<<< HEAD
    val router = TestProbe()
    val alice: TestFSMRef[State, Data, Channel] = TestFSMRef(new Channel(alice2bob.ref, alice2blockchain.ref, router.ref, relayer.ref, new DummyDb()))
    val bob: TestFSMRef[State, Data, Channel] = TestFSMRef(new Channel(bob2alice.ref, bob2blockchain.ref, router.ref, relayer.ref, new DummyDb()))
=======
>>>>>>> b8379ed4
    within(30 seconds) {
      reachNormal(alice, bob, alice2bob, bob2alice, blockchainA, alice2blockchain, bob2blockchain)
      val sender = TestProbe()
      // alice initiates a closing
      sender.send(alice, CMD_CLOSE(None))
      alice2bob.expectMsgType[Shutdown]
      alice2bob.forward(bob)
      bob2alice.expectMsgType[Shutdown]
      bob2alice.forward(alice)
      awaitCond(alice.stateName == NEGOTIATING)
      awaitCond(bob.stateName == NEGOTIATING)
      test((alice, bob, alice2bob, bob2alice, alice2blockchain, bob2blockchain))
    }
  }

  // TODO: this must be re-enabled when dynamic fees are implemented
  ignore("recv ClosingSigned (theirCloseFee != ourCloseFee") { case (alice, bob, alice2bob, bob2alice, _, _) =>
    within(30 seconds) {
      val aliceCloseSig = alice2bob.expectMsgType[ClosingSigned]
      alice2bob.forward(bob)
      val bob2aliceCloseSig = bob2alice.expectMsgType[ClosingSigned]
      assert(2 * aliceCloseSig.feeSatoshis == bob2aliceCloseSig.feeSatoshis)
    }
  }

  test("recv ClosingSigned (theirCloseFee == ourCloseFee") { case (alice, bob, alice2bob, bob2alice, alice2blockchain, bob2blockchain) =>
    within(30 seconds) {
      var aliceCloseFee, bobCloseFee = 0L
      do {
        aliceCloseFee = alice2bob.expectMsgType[ClosingSigned].feeSatoshis
        alice2bob.forward(bob)
        bobCloseFee = bob2alice.expectMsgType[ClosingSigned].feeSatoshis
        bob2alice.forward(alice)
      } while (aliceCloseFee != bobCloseFee)
      alice2blockchain.expectMsgType[PublishAsap]
      assert(alice2blockchain.expectMsgType[WatchConfirmed].event === BITCOIN_CLOSE_DONE)
      bob2blockchain.expectMsgType[PublishAsap]
      assert(bob2blockchain.expectMsgType[WatchConfirmed].event === BITCOIN_CLOSE_DONE)
      awaitCond(alice.stateName == CLOSING)
      awaitCond(bob.stateName == CLOSING)
    }
  }

  test("recv BITCOIN_FUNDING_SPENT (counterparty's mutual close)") { case (alice, bob, alice2bob, bob2alice, alice2blockchain, bob2blockchain) =>
    within(30 seconds) {
      var aliceCloseFee, bobCloseFee = 0L
      do {
        aliceCloseFee = alice2bob.expectMsgType[ClosingSigned].feeSatoshis
        alice2bob.forward(bob)
        bobCloseFee = bob2alice.expectMsgType[ClosingSigned].feeSatoshis
        if (aliceCloseFee != bobCloseFee) {
          bob2alice.forward(alice)
        }
      } while (aliceCloseFee != bobCloseFee)
      // at this point alice and bob have converged on closing fees, but alice has not yet received the final signature whereas bob has
      // bob publishes the mutual close and alice is notified that the funding tx has been spent
      // actual test starts here
      assert(alice.stateName == NEGOTIATING)
      val mutualCloseTx = bob2blockchain.expectMsgType[PublishAsap].tx
      assert(bob2blockchain.expectMsgType[WatchConfirmed].event === BITCOIN_CLOSE_DONE)
      alice ! WatchEventSpent(BITCOIN_FUNDING_SPENT, mutualCloseTx)
      alice2blockchain.expectNoMsg(1 second)
      assert(alice.stateName == NEGOTIATING)
    }
  }

  test("recv Error") { case (alice, _, alice2bob, bob2alice, alice2blockchain, _) =>
    within(30 seconds) {
      val tx = alice.stateData.asInstanceOf[DATA_NEGOTIATING].commitments.localCommit.publishableTxs.commitTx.tx
      alice ! Error(0, "oops".getBytes())
      awaitCond(alice.stateName == CLOSING)
      alice2blockchain.expectMsg(PublishAsap(tx))
      assert(alice2blockchain.expectMsgType[WatchConfirmed].event === BITCOIN_LOCALCOMMIT_DONE)
    }
  }

}<|MERGE_RESOLUTION|>--- conflicted
+++ resolved
@@ -1,16 +1,10 @@
 package fr.acinq.eclair.channel.states.g
 
 import akka.testkit.{TestFSMRef, TestProbe}
-<<<<<<< HEAD
-import fr.acinq.eclair.{TestBitcoinClient, TestkitBaseClass}
-import fr.acinq.eclair.TestConstants.{Alice, Bob}
-=======
 import fr.acinq.eclair.TestkitBaseClass
->>>>>>> b8379ed4
 import fr.acinq.eclair.blockchain._
 import fr.acinq.eclair.channel.states.StateTestsHelperMethods
 import fr.acinq.eclair.channel.{Data, State, _}
-import fr.acinq.eclair.db.DummyDb
 import fr.acinq.eclair.wire.{ClosingSigned, Error, Shutdown}
 import org.junit.runner.RunWith
 import org.scalatest.junit.JUnitRunner
@@ -29,12 +23,6 @@
     val setup = init()
     import setup._
     // note that alice.initialFeeRate != bob.initialFeeRate
-<<<<<<< HEAD
-    val router = TestProbe()
-    val alice: TestFSMRef[State, Data, Channel] = TestFSMRef(new Channel(alice2bob.ref, alice2blockchain.ref, router.ref, relayer.ref, new DummyDb()))
-    val bob: TestFSMRef[State, Data, Channel] = TestFSMRef(new Channel(bob2alice.ref, bob2blockchain.ref, router.ref, relayer.ref, new DummyDb()))
-=======
->>>>>>> b8379ed4
     within(30 seconds) {
       reachNormal(alice, bob, alice2bob, bob2alice, blockchainA, alice2blockchain, bob2blockchain)
       val sender = TestProbe()
