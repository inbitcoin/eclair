--- conflicted
+++ resolved
@@ -46,8 +46,9 @@
         <maven.compiler.target>1.7</maven.compiler.target>
         <scala.version>2.11.8</scala.version>
         <scala.version.short>2.11</scala.version.short>
-        <akka.version>2.4.12</akka.version>
+        <akka.version>2.4.9</akka.version>
         <bitcoinlib.version>0.9.6</bitcoinlib.version>
+        <acinqtools.version>1.2</acinqtools.version>
         <scalapb.version>0.4.21</scalapb.version>
     </properties>
 
@@ -158,44 +159,6 @@
         </repository>
     </repositories>
 
-<<<<<<< HEAD
-    <dependencyManagement>
-        <dependencies>
-            <dependency>
-                <groupId>org.scodec</groupId>
-                <artifactId>scodec-core_${scala.version.short}</artifactId>
-                <version>1.10.2</version>
-            </dependency>
-            <dependency>
-                <groupId>fr.acinq</groupId>
-                <artifactId>bitcoin-lib_${scala.version.short}</artifactId>
-                <version>${bitcoinlib.version}</version>
-            </dependency>
-            <dependency>
-                <groupId>com.trueaccord.scalapb</groupId>
-                <artifactId>scalapb-runtime_${scala.version.short}</artifactId>
-                <version>${scalapb.version}</version>
-            </dependency>
-            <dependency>
-                <groupId>com.google.protobuf</groupId>
-                <artifactId>protobuf-java</artifactId>
-                <version>2.6.1</version>
-            </dependency>
-            <dependency>
-                <groupId>com.trueaccord.lenses</groupId>
-                <artifactId>lenses_${scala.version.short}</artifactId>
-                <version>0.4</version>
-            </dependency>
-            <dependency>
-                <groupId>org.json4s</groupId>
-                <artifactId>json4s-jackson_${scala.version.short}</artifactId>
-                <version>3.2.11</version>
-            </dependency>
-        </dependencies>
-    </dependencyManagement>
-
-=======
->>>>>>> 0ad95746
     <dependencies>
         <dependency>
             <groupId>org.scala-lang</groupId>
