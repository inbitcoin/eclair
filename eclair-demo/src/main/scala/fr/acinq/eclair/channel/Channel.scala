package fr.acinq.eclair.channel

import akka.actor.{ActorRef, LoggingFSM, Props}
import com.google.protobuf.ByteString
import fr.acinq.bitcoin.{OutPoint, _}
import fr.acinq.eclair._
import fr.acinq.eclair.blockchain._
import fr.acinq.eclair.channel.Helpers._
import fr.acinq.eclair.crypto.ShaChain
import fr.acinq.bitcoin.Crypto.sha256
import lightning._
import lightning.open_channel.anchor_offer.{WILL_CREATE_ANCHOR, WONT_CREATE_ANCHOR}

import scala.util.{Failure, Success, Try}

/**
  * Created by PM on 20/08/2015.
  */

object Channel {
  def props(them: ActorRef, blockchain: ActorRef, params: OurChannelParams, theirNodeId: String = Hash.Zeroes.toString()) = Props(new Channel(them, blockchain, params, theirNodeId))
}

class Channel(val them: ActorRef, val blockchain: ActorRef, val params: OurChannelParams, theirNodeId: String) extends LoggingFSM[State, Data] {

  log.info(s"commit pubkey: ${params.commitPubKey}")
  log.info(s"final pubkey: ${params.finalPubKey}")

  params.anchorAmount match {
    case None =>
      them ! open_channel(params.delay, Helpers.revocationHash(params.shaSeed, 0), Helpers.revocationHash(params.shaSeed, 1), params.commitPubKey, params.finalPubKey, WONT_CREATE_ANCHOR, Some(params.minDepth), params.initialFeeRate)
      startWith(OPEN_WAIT_FOR_OPEN_NOANCHOR, DATA_OPEN_WAIT_FOR_OPEN(params))
    case _ =>
      them ! open_channel(params.delay, Helpers.revocationHash(params.shaSeed, 0), Helpers.revocationHash(params.shaSeed, 1), params.commitPubKey, params.finalPubKey, WILL_CREATE_ANCHOR, Some(params.minDepth), params.initialFeeRate)
      startWith(OPEN_WAIT_FOR_OPEN_WITHANCHOR, DATA_OPEN_WAIT_FOR_OPEN(params))
  }

  /*
          8888888 888b    888 8888888 88888888888
            888   8888b   888   888       888
            888   88888b  888   888       888
            888   888Y88b 888   888       888
            888   888 Y88b888   888       888
            888   888  Y88888   888       888
            888   888   Y8888   888       888
          8888888 888    Y888 8888888     888
   */
  when(OPEN_WAIT_FOR_OPEN_NOANCHOR) {
    case Event(open_channel(delay, theirRevocationHash, theirNextRevocationHash, commitKey, finalKey, WILL_CREATE_ANCHOR, minDepth, initialFeeRate), DATA_OPEN_WAIT_FOR_OPEN(ourParams)) =>
      val theirParams = TheirChannelParams(delay, commitKey, finalKey, minDepth, initialFeeRate)
      goto(OPEN_WAIT_FOR_ANCHOR) using DATA_OPEN_WAIT_FOR_ANCHOR(ourParams, theirParams, theirRevocationHash, theirNextRevocationHash)
  }

  when(OPEN_WAIT_FOR_OPEN_WITHANCHOR) {
    case Event(open_channel(delay, theirRevocationHash, theirNextRevocationHash, commitKey, finalKey, WONT_CREATE_ANCHOR, minDepth, initialFeeRate), DATA_OPEN_WAIT_FOR_OPEN(ourParams)) =>
      val theirParams = TheirChannelParams(delay, commitKey, finalKey, minDepth, initialFeeRate)
      log.debug(s"their params: $theirParams")
      blockchain ! MakeAnchor(params.commitPubKey, theirParams.commitPubKey, ourParams.anchorAmount.get)
      stay using DATA_OPEN_WITH_ANCHOR_WAIT_FOR_ANCHOR(ourParams, theirParams, theirRevocationHash, theirNextRevocationHash)

    case Event((anchorTx: Transaction, anchorOutputIndex: Int), DATA_OPEN_WITH_ANCHOR_WAIT_FOR_ANCHOR(ourParams, theirParams, theirRevocationHash, theirNextRevocationHash)) =>
      log.info(s"anchor txid=${anchorTx.txid}")
      val amount = anchorTx.txOut(anchorOutputIndex).amount.toLong
      val theirSpec = CommitmentSpec(Set.empty[Htlc], feeRate = theirParams.initialFeeRate, initial_amount_us_msat = 0, initial_amount_them_msat = amount * 1000, amount_us_msat = 0, amount_them_msat = amount * 1000)
      them ! open_anchor(anchorTx.hash, anchorOutputIndex, amount)
      goto(OPEN_WAIT_FOR_COMMIT_SIG) using DATA_OPEN_WAIT_FOR_COMMIT_SIG(ourParams, theirParams, anchorTx, anchorOutputIndex, TheirCommit(0, theirSpec, theirRevocationHash), theirNextRevocationHash)
  }

  when(OPEN_WAIT_FOR_ANCHOR) {
    case Event(open_anchor(anchorTxHash, anchorOutputIndex, anchorAmount), DATA_OPEN_WAIT_FOR_ANCHOR(ourParams, theirParams, theirRevocationHash, theirNextRevocationHash)) =>
      val anchorTxid = anchorTxHash.reverse //see https://github.com/ElementsProject/lightning/issues/17

      val anchorOutput = TxOut(Satoshi(anchorAmount), publicKeyScript = Scripts.anchorPubkeyScript(ourParams.commitPubKey, theirParams.commitPubKey))

      // they fund the channel with their anchor tx, so the money is theirs
      val ourSpec = CommitmentSpec(Set.empty[Htlc], feeRate = ourParams.initialFeeRate, initial_amount_them_msat = anchorAmount * 1000, initial_amount_us_msat = 0, amount_them_msat = anchorAmount * 1000, amount_us_msat = 0)
      val theirSpec = CommitmentSpec(Set.empty[Htlc], feeRate = theirParams.initialFeeRate, initial_amount_them_msat = 0, initial_amount_us_msat = anchorAmount * 1000, amount_them_msat = 0, amount_us_msat = anchorAmount * 1000)

      // we build our commitment tx, sign it and check that it is spendable using the counterparty's sig
      val ourRevocationHash = Crypto.sha256(ShaChain.shaChainFromSeed(ourParams.shaSeed, 0))
      val ourTx = makeOurTx(ourParams, theirParams, TxIn(OutPoint(anchorTxHash, anchorOutputIndex), Array.emptyByteArray, 0xffffffffL) :: Nil, ourRevocationHash, ourSpec)
      val theirTx = makeTheirTx(ourParams, theirParams, TxIn(OutPoint(anchorTxHash, anchorOutputIndex), Array.emptyByteArray, 0xffffffffL) :: Nil, theirRevocationHash, theirSpec)
      log.info(s"signing their tx: $theirTx")
      val ourSigForThem = sign(ourParams, theirParams, Satoshi(anchorAmount), theirTx)
      them ! open_commit_sig(ourSigForThem)
      blockchain ! WatchConfirmed(self, anchorTxid, ourParams.minDepth, BITCOIN_ANCHOR_DEPTHOK)
      blockchain ! WatchSpent(self, anchorTxid, anchorOutputIndex, 0, BITCOIN_ANCHOR_SPENT)
      // FIXME: ourTx is not signed by them and cannot be published. We won't lose money since they are funding the chanel
      val commitments = Commitments(ourParams, theirParams,
        OurCommit(0, ourSpec, ourTx), TheirCommit(0, theirSpec, theirRevocationHash),
        OurChanges(Nil, Nil, Nil), TheirChanges(Nil, Nil),
<<<<<<< HEAD
        Right(theirNextRevocationHash), ShaChain.init, anchorOutput)
      goto(OPEN_WAITING_THEIRANCHOR) using DATA_OPEN_WAITING(commitments, None)
=======
        Right(theirNextRevocationHash), anchorOutput, ShaChain.init)
      goto(OPEN_WAITING_THEIRANCHOR) using DATA_OPEN_WAITING(commitments, None)

    case Event(CMD_CLOSE(_), _) => goto(CLOSED)
>>>>>>> 6993dd02
  }

  when(OPEN_WAIT_FOR_COMMIT_SIG) {
    case Event(open_commit_sig(theirSig), DATA_OPEN_WAIT_FOR_COMMIT_SIG(ourParams, theirParams, anchorTx, anchorOutputIndex, theirCommitment, theirNextRevocationHash)) =>
      val anchorAmount = anchorTx.txOut(anchorOutputIndex).amount
      val theirSpec = theirCommitment.spec
      // we build our commitment tx, sign it and check that it is spendable using the counterparty's sig
      val ourRevocationHash = Helpers.revocationHash(ourParams.shaSeed, 0L)
      val ourSpec = CommitmentSpec(Set.empty[Htlc], feeRate = ourParams.initialFeeRate, initial_amount_us_msat = anchorAmount.toLong * 1000, initial_amount_them_msat = 0, amount_us_msat = anchorAmount.toLong * 1000, amount_them_msat = 0)
      val ourTx = makeOurTx(ourParams, theirParams, TxIn(OutPoint(anchorTx, anchorOutputIndex), Array.emptyByteArray, 0xffffffffL) :: Nil, ourRevocationHash, ourSpec)
      log.info(s"checking our tx: $ourTx")
      val ourSig = sign(ourParams, theirParams, anchorAmount, ourTx)
      val signedTx: Transaction = addSigs(ourParams, theirParams, anchorAmount, ourTx, ourSig, theirSig)
      val anchorOutput = anchorTx.txOut(anchorOutputIndex)
      checksig(ourParams, theirParams, anchorOutput, signedTx) match {
        case Failure(cause) =>
          log.error(cause, "their open_commit_sig message contains an invalid signature")
          them ! error(Some("Bad signature"))
          // we haven't published anything yet, we can just stop
          context stop self
          goto(CLOSED)
        case Success(_) =>
          blockchain ! WatchConfirmed(self, anchorTx.txid, ourParams.minDepth, BITCOIN_ANCHOR_DEPTHOK)
          blockchain ! WatchSpent(self, anchorTx.txid, anchorOutputIndex, 0, BITCOIN_ANCHOR_SPENT)
          blockchain ! Publish(anchorTx)
          val commitments = Commitments(ourParams, theirParams,
            OurCommit(0, ourSpec, signedTx), theirCommitment,
            OurChanges(Nil, Nil, Nil), TheirChanges(Nil, Nil),
<<<<<<< HEAD
            Right(theirNextRevocationHash), ShaChain.init, anchorOutput)
=======
            Right(theirNextRevocationHash), anchorOutput, ShaChain.init)
>>>>>>> 6993dd02
          goto(OPEN_WAITING_OURANCHOR) using DATA_OPEN_WAITING(commitments, None)
      }
  }

  when(OPEN_WAITING_THEIRANCHOR) {
    case Event(BITCOIN_ANCHOR_DEPTHOK, d@DATA_OPEN_WAITING(commitments, deferred)) =>
      blockchain ! WatchLost(self, commitments.anchorId, commitments.ourParams.minDepth, BITCOIN_ANCHOR_LOST)
      them ! open_complete(None)
      deferred.map(self ! _)
      //TODO htlcIdx should not be 0 when resuming connection
      goto(OPEN_WAIT_FOR_COMPLETE_THEIRANCHOR) using DATA_NORMAL(commitments, 0, None)

    case Event(msg@open_complete(blockId_opt), d: DATA_OPEN_WAITING) =>
      log.info(s"received their open_complete, deferring message")
      stay using d.copy(deferred = Some(msg))

    case Event(BITCOIN_ANCHOR_TIMEOUT, _) =>
      them ! error(Some("Anchor timed out"))
<<<<<<< HEAD
      context stop self
      goto(CLOSED)

    case Event((BITCOIN_ANCHOR_SPENT, _), d: DATA_OPEN_WAITING) =>
      // they are funding the anchor, we have nothing at stake
      log.warning(s"their anchor ${d.commitments.anchorId} was spent, sending error and closing")
      them ! error(Some(s"your anchor ${d.commitments.anchorId} was spent"))
      context stop self
      goto(CLOSED)
=======
      goto(ERR_ANCHOR_TIMEOUT)

    /*case Event(pkt: close_channel, d: CurrentCommitment) =>
      val (finalTx, res) = handle_pkt_close(pkt, d.ourParams, d.theirParams, d.commitment)
      blockchain ! Publish(finalTx)
      them ! res
      goto(WAIT_FOR_CLOSE_ACK) using DATA_WAIT_FOR_CLOSE_ACK(d.ourParams, d.theirParams, d.shaChain, d.commitment, finalTx)

    case Event(cmd: CMD_CLOSE, d: CurrentCommitment) =>
      them ! handle_cmd_close(cmd, d.ourParams, d.theirParams, d.commitment)
      goto(WAIT_FOR_CLOSE_COMPLETE)*/

    case Event((BITCOIN_ANCHOR_SPENT, tx: Transaction), d: DATA_OPEN_WAITING) if (isTheirCommit(tx, d.commitments.ourParams, d.commitments.theirParams, d.commitments.theirCommit)) =>
      them ! handle_theircommit(tx, d.commitments.ourParams, d.commitments.theirParams, d.commitments.theirPreimages, d.commitments.theirCommit)
      goto(CLOSING) using DATA_CLOSING(d.commitments, theirCommitPublished = Some(tx))

    case Event(BITCOIN_ANCHOR_SPENT, _) =>
      goto(ERR_INFORMATION_LEAK)

    case Event(pkt: error, d@DATA_OPEN_WAITING(commitments, _)) =>
      publish_ourcommit(commitments.ourCommit)
      goto(CLOSING) using DATA_CLOSING(commitments, ourCommitPublished = Some(commitments.ourCommit.publishableTx))
>>>>>>> 6993dd02
  }

  when(OPEN_WAITING_OURANCHOR) {
    case Event(BITCOIN_ANCHOR_DEPTHOK, d@DATA_OPEN_WAITING(commitments, deferred)) =>
      blockchain ! WatchLost(self, commitments.anchorId, commitments.ourParams.minDepth, BITCOIN_ANCHOR_LOST)
      them ! open_complete(None)
      deferred.map(self ! _)
      //TODO htlcIdx should not be 0 when resuming connection
      goto(OPEN_WAIT_FOR_COMPLETE_OURANCHOR) using DATA_NORMAL(commitments, 0, None)

    case Event(msg@open_complete(blockId_opt), d: DATA_OPEN_WAITING) =>
      log.info(s"received their open_complete, deferring message")
      stay using d.copy(deferred = Some(msg))

    case Event(e@error(problem), d: DATA_OPEN_WAITING) =>
      blockchain ! Publish(d.commitments.ourCommit.publishableTx)
      goto(CLOSING) using DATA_CLOSING(d.commitments, ourCommitPublished = Some(d.commitments.ourCommit.publishableTx))

<<<<<<< HEAD
    case Event(cmd: CMD_CLOSE, d: DATA_OPEN_WAITING) =>
      blockchain ! Publish(d.commitments.ourCommit.publishableTx)
      goto(CLOSING) using DATA_CLOSING(d.commitments, ourCommitPublished = Some(d.commitments.ourCommit.publishableTx))

    case Event((BITCOIN_ANCHOR_SPENT, _), _) =>
      goto(ERR_INFORMATION_LEAK)
=======
    case Event((BITCOIN_ANCHOR_SPENT, tx: Transaction), d: DATA_OPEN_WAITING) if (isTheirCommit(tx, d.commitments.ourParams, d.commitments.theirParams, d.commitments.theirCommit)) =>
      them ! handle_theircommit(tx, d.commitments.ourParams, d.commitments.theirParams, d.commitments.theirPreimages, d.commitments.theirCommit)
      goto(CLOSING) using DATA_CLOSING(d.commitments, theirCommitPublished = Some(tx))

    case Event((BITCOIN_ANCHOR_SPENT, _), _) =>
      goto(ERR_INFORMATION_LEAK)

    case Event(pkt: error, d: DATA_OPEN_WAITING) =>
      publish_ourcommit(d.commitments.ourCommit)
      goto(CLOSING) using DATA_CLOSING(d.commitments, ourCommitPublished = Some(d.commitments.ourCommit.publishableTx))
>>>>>>> 6993dd02
  }

  when(OPEN_WAIT_FOR_COMPLETE_THEIRANCHOR) {
    case Event(open_complete(blockid_opt), d: DATA_NORMAL) =>
      Register.create_alias(theirNodeId, d.commitments.anchorId)
      goto(NORMAL)

<<<<<<< HEAD
    case Event((BITCOIN_ANCHOR_SPENT, _), d: DATA_OPEN_WAITING) =>
      // they are funding the anchor, we have nothing at stake
      log.warning(s"their anchor ${d.commitments.anchorId} was spent, sending error and closing")
      them ! error(Some(s"your anchor ${d.commitments.anchorId} was spent"))
      context stop self
      goto(CLOSED)
=======
    /*case Event(pkt: close_channel, d: CurrentCommitment) =>
      val (finalTx, res) = handle_pkt_close(pkt, d.ourParams, d.theirParams, d.commitment)
      blockchain ! Publish(finalTx)
      them ! res
      goto(WAIT_FOR_CLOSE_ACK) using DATA_WAIT_FOR_CLOSE_ACK(d.ourParams, d.theirParams, d.shaChain, d.commitment, finalTx)

    case Event(cmd: CMD_CLOSE, d: CurrentCommitment) =>
      them ! handle_cmd_close(cmd, d.ourParams, d.theirParams, d.commitment)
      goto(WAIT_FOR_CLOSE_COMPLETE)*/

    case Event((BITCOIN_ANCHOR_SPENT, tx: Transaction), d: DATA_NORMAL) if (isTheirCommit(tx, d.commitments.ourParams, d.commitments.theirParams, d.commitments.theirCommit)) =>
      them ! handle_theircommit(tx, d.commitments.ourParams, d.commitments.theirParams, d.commitments.theirPreimages, d.commitments.theirCommit)
      goto(CLOSING) using DATA_CLOSING(d.commitments, theirCommitPublished = Some(tx))

    case Event((BITCOIN_ANCHOR_SPENT, _), _) =>
      goto(ERR_INFORMATION_LEAK)

    case Event(pkt: error, d: DATA_NORMAL) =>
      publish_ourcommit(d.commitments.ourCommit)
      goto(CLOSING) using DATA_CLOSING(d.commitments, ourCommitPublished = Some(d.commitments.ourCommit.publishableTx))
>>>>>>> 6993dd02
  }

  when(OPEN_WAIT_FOR_COMPLETE_OURANCHOR) {
    case Event(open_complete(blockid_opt), d: DATA_NORMAL) =>
      Register.create_alias(theirNodeId, d.commitments.anchorId)
      goto(NORMAL)

<<<<<<< HEAD
    case Event((BITCOIN_ANCHOR_SPENT, _), d: DATA_NORMAL) =>
      // this is never supposed to happen !!
      log.error(s"our anchor ${d.commitments.anchorId} was spent while we were waiting for their open_complete message !!")
      blockchain ! Publish(d.commitments.ourCommit.publishableTx)
      goto(ERR_INFORMATION_LEAK)

    case Event(e@error(problem), d: DATA_OPEN_WAITING) =>
      log.error(s"received error message: $e")
      blockchain ! Publish(d.commitments.ourCommit.publishableTx)
      goto(CLOSING) using DATA_CLOSING(d.commitments, ourCommitPublished = Some(d.commitments.ourCommit.publishableTx))

    case Event(cmd: CMD_CLOSE, d: DATA_OPEN_WAITING) =>
      blockchain ! Publish(d.commitments.ourCommit.publishableTx)
=======
    /*case Event(pkt: close_channel, d: CurrentCommitment) =>
      val (finalTx, res) = handle_pkt_close(pkt, d.ourParams, d.theirParams, d.commitment)
      blockchain ! Publish(finalTx)
      them ! res
      goto(WAIT_FOR_CLOSE_ACK) using DATA_WAIT_FOR_CLOSE_ACK(d.ourParams, d.theirParams, d.shaChain, d.commitment, finalTx)

    case Event(cmd: CMD_CLOSE, d: CurrentCommitment) =>
      them ! handle_cmd_close(cmd, d.ourParams, d.theirParams, d.commitment)
      goto(WAIT_FOR_CLOSE_COMPLETE)*/

    case Event((BITCOIN_ANCHOR_SPENT, tx: Transaction), d: DATA_NORMAL) if (isTheirCommit(tx, d.commitments.ourParams, d.commitments.theirParams, d.commitments.theirCommit)) =>
      them ! handle_theircommit(tx, d.commitments.ourParams, d.commitments.theirParams, d.commitments.theirPreimages, d.commitments.theirCommit)
      goto(CLOSING) using DATA_CLOSING(d.commitments, theirCommitPublished = Some(tx))

    case Event((BITCOIN_ANCHOR_SPENT, _), _) =>
      goto(ERR_INFORMATION_LEAK)

    case Event(pkt: error, d: DATA_NORMAL) =>
      publish_ourcommit(d.commitments.ourCommit)
>>>>>>> 6993dd02
      goto(CLOSING) using DATA_CLOSING(d.commitments, ourCommitPublished = Some(d.commitments.ourCommit.publishableTx))
  }


  /*
          888b     d888        d8888 8888888 888b    888      888      .d88888b.   .d88888b.  8888888b.
          8888b   d8888       d88888   888   8888b   888      888     d88P" "Y88b d88P" "Y88b 888   Y88b
          88888b.d88888      d88P888   888   88888b  888      888     888     888 888     888 888    888
          888Y88888P888     d88P 888   888   888Y88b 888      888     888     888 888     888 888   d88P
          888 Y888P 888    d88P  888   888   888 Y88b888      888     888     888 888     888 8888888P"
          888  Y8P  888   d88P   888   888   888  Y88888      888     888     888 888     888 888
          888   "   888  d8888888888   888   888   Y8888      888     Y88b. .d88P Y88b. .d88P 888
          888       888 d88P     888 8888888 888    Y888      88888888 "Y88888P"   "Y88888P"  888
   */

  when(NORMAL) {

    case Event(CMD_ADD_HTLC(amount, rHash, expiry, nodeIds, origin, id_opt), d@DATA_NORMAL(commitments, htlcIdx, _)) =>
      // TODO: should we take pending htlcs into account?
      // TODO: assert(commitment.state.commit_changes(staged).us.pay_msat >= amount, "insufficient funds!")
      // TODO: nodeIds are ignored
      val id: Long = id_opt.getOrElse(htlcIdx + 1)
      val htlc = update_add_htlc(id, amount, rHash, expiry, routing(ByteString.EMPTY))
      them ! htlc
      stay using d.copy(htlcIdx = htlc.id, commitments = commitments.addOurProposal(htlc))

    case Event(htlc@update_add_htlc(htlcId, amount, rHash, expiry, nodeIds), d@DATA_NORMAL(commitments, _, _)) =>
      // TODO: should we take pending htlcs into account?
      // assert(commitment.state.commit_changes(staged).them.pay_msat >= amount, "insufficient funds!") // TODO : we should fail the channel
      // TODO: nodeIds are ignored
      stay using d.copy(commitments = commitments.addTheirProposal(htlc))

    case Event(CMD_FULFILL_HTLC(id, r), d: DATA_NORMAL) =>
      val (commitments1, fullfill) = Commitments.sendFulfill(d.commitments, CMD_FULFILL_HTLC(id, r))
      them ! fullfill
      stay using d.copy(commitments = commitments1)

    case Event(fulfill@update_fulfill_htlc(id, r), d: DATA_NORMAL) =>
      stay using d.copy(commitments = Commitments.receiveFulfill(d.commitments, fulfill))

    case Event(CMD_FAIL_HTLC(id, reason), d: DATA_NORMAL) =>
      val (commitments1, fail) = Commitments.sendFail(d.commitments, CMD_FAIL_HTLC(id, reason))
      them ! fail
      stay using d.copy(commitments = commitments1)

    case Event(fail@update_fail_htlc(id, reason), d: DATA_NORMAL) =>
      stay using d.copy(commitments = Commitments.receiveFail(d.commitments, fail))

    case Event(CMD_SIGN, d: DATA_NORMAL) =>
      val (commitments1, commit) = Commitments.sendCommit(d.commitments)
      them ! commit
      stay using d.copy(commitments = commitments1)

    case Event(msg@update_commit(theirSig), d: DATA_NORMAL) =>
      Try(Commitments.receiveCommit(d.commitments, msg)) match {
        case Success((commitments1, revocation)) =>
          them ! revocation
          stay using d.copy(commitments = commitments1)
        case Failure(cause) =>
          log.error(cause, "received a bad signature")
          them ! error(Some("Bad signature"))
          publish_ourcommit(d.commitments.ourCommit)
          goto(CLOSING) using DATA_CLOSING(d.commitments, ourCommitPublished = Some(d.commitments.ourCommit.publishableTx))
      }

    case Event(msg@update_revocation(revocationPreimage, nextRevocationHash), d: DATA_NORMAL) =>
      // we received a revocation because we sent a signature
      // => all our changes have been acked
      // TODO: check preimage
      stay using d.copy(commitments = Commitments.receiveRevocation(d.commitments, msg))

    case Event(theirClearing@close_clearing(theirScriptPubKey), d@DATA_NORMAL(commitments, _, ourClearingOpt)) =>
      val ourClearing: close_clearing = ourClearingOpt.getOrElse {
        val ourScriptPubKey: BinaryData = Script.write(Scripts.pay2pkh(commitments.ourParams.finalPubKey))
        log.info(s"our final tx can be redeemed with ${Base58Check.encode(Base58.Prefix.SecretKeyTestnet, d.commitments.ourParams.finalPrivKey)}")
        them ! close_clearing(ourScriptPubKey)
        close_clearing(ourScriptPubKey)
      }
      if (commitments.hasNoPendingHtlcs) {
        val (finalTx, ourCloseSig) = makeFinalTx(commitments, ourClearing.scriptPubkey, theirScriptPubKey)
        them ! ourCloseSig
        goto(NEGOCIATING) using DATA_NEGOCIATING(commitments, d.htlcIdx, ourClearing, theirClearing, ourCloseSig)
      } else {
        goto(CLEARING) using DATA_CLEARING(commitments, d.htlcIdx, ourClearing, theirClearing)
      }

    case Event(CMD_CLOSE(scriptPubKeyOpt), d: DATA_NORMAL) =>
      val ourScriptPubKey: BinaryData = scriptPubKeyOpt.getOrElse {
        log.info(s"our final tx can be redeemed with ${Base58Check.encode(Base58.Prefix.SecretKeyTestnet, d.commitments.ourParams.finalPrivKey)}")
        Script.write(Scripts.pay2pkh(d.commitments.ourParams.finalPubKey))
      }
      val ourCloseClearing = close_clearing(ourScriptPubKey)
      them ! ourCloseClearing
      stay using d.copy(ourClearing = Some(ourCloseClearing))

    case Event(e@error(problem), d: DATA_NORMAL) =>
      log.error(s"peer send $e")
      blockchain ! Publish(d.commitments.ourCommit.publishableTx)
      goto(CLOSING) using DATA_CLOSING(d.commitments, ourCommitPublished = Some(d.commitments.ourCommit.publishableTx))

    case Event((BITCOIN_ANCHOR_SPENT, tx: Transaction), d: DATA_NORMAL) =>
      log.warning(s"anchor spent in ${tx.txid}")
      stay()

    /*
    case Event((BITCOIN_ANCHOR_SPENT, tx: Transaction), d: DATA_NORMAL) if (isTheirCommit(tx, d.ourParams, d.theirParams, d.commitment)) =>
      them ! handle_theircommit(tx, d.ourParams, d.theirParams, d.shaChain, d.commitment)
      goto(CLOSING) using DATA_CLOSING(d.ourParams, d.theirParams, d.shaChain, d.commitment, theirCommitPublished = Some(tx))

    case Event((BITCOIN_ANCHOR_SPENT, tx: Transaction), d: CurrentCommitment) if (isRevokedCommit(tx)) =>
      them ! handle_revoked(tx)
      goto(CLOSING) using DATA_CLOSING(d.ourParams, d.theirParams, d.shaChain, d.commitment, revokedPublished = tx :: Nil)

    case Event((BITCOIN_ANCHOR_SPENT, _), _) =>
      goto(ERR_INFORMATION_LEAK)

    case Event(pkt: error, d: CurrentCommitment) =>
      publish_ourcommit(d.commitment)
      goto(CLOSING) using DATA_CLOSING(d.ourParams, d.theirParams, d.shaChain, d.commitment, ourCommitPublished = Some(d.commitment.tx))*/
  }


  when(CLEARING) {
    case Event(CMD_FULFILL_HTLC(id, r), d: DATA_CLEARING) =>
      val (commitments1, fullfill) = Commitments.sendFulfill(d.commitments, CMD_FULFILL_HTLC(id, r))
      them ! fullfill
      stay using d.copy(commitments = commitments1)

    case Event(fulfill@update_fulfill_htlc(id, r), d: DATA_CLEARING) =>
      stay using d.copy(commitments = Commitments.receiveFulfill(d.commitments, fulfill))

    case Event(CMD_FAIL_HTLC(id, reason), d: DATA_CLEARING) =>
      val (commitments1, fail) = Commitments.sendFail(d.commitments, CMD_FAIL_HTLC(id, reason))
      them ! fail
      stay using d.copy(commitments = commitments1)

    case Event(fail@update_fail_htlc(id, reason), d: DATA_CLEARING) =>
      stay using d.copy(commitments = Commitments.receiveFail(d.commitments, fail))

    case Event(CMD_SIGN, d: DATA_CLEARING) =>
      val (commitments1, commit) = Commitments.sendCommit(d.commitments)
      them ! commit
      stay using d.copy(commitments = commitments1)

    case Event(msg@update_commit(theirSig), d@DATA_CLEARING(commitments, _, ourClearing, theirClearing)) =>
      Try(Commitments.receiveCommit(d.commitments, msg)) match {
        case Success((commitments1, revocation)) =>
          them ! revocation
          if (commitments1.hasNoPendingHtlcs) {
            val (finalTx, ourCloseSig) = makeFinalTx(commitments1, ourClearing.scriptPubkey, theirClearing.scriptPubkey)
            them ! ourCloseSig
            goto(NEGOCIATING) using DATA_NEGOCIATING(commitments1, d.htlcIdx, ourClearing, theirClearing, ourCloseSig)
          } else {
            stay using d.copy(commitments = commitments1)
          }
        case Failure(cause) =>
          log.error(cause, "received a bad signature")
          them ! error(Some("Bad signature"))
          publish_ourcommit(d.commitments.ourCommit)
          goto(CLOSING) using DATA_CLOSING(d.commitments, ourCommitPublished = Some(d.commitments.ourCommit.publishableTx))
      }


    case Event(msg@update_revocation(revocationPreimage, nextRevocationHash), d@DATA_CLEARING(commitments, _, ourClearing, theirClearing)) =>
      val commitments1 = Commitments.receiveRevocation(commitments, msg)
      if (commitments1.hasNoPendingHtlcs) {
        val (finalTx, ourCloseSig) = makeFinalTx(commitments1, ourClearing.scriptPubkey, theirClearing.scriptPubkey)
        them ! ourCloseSig
        goto(NEGOCIATING) using DATA_NEGOCIATING(commitments1, d.htlcIdx, ourClearing, theirClearing, ourCloseSig)
      } else {
        stay using d.copy(commitments = commitments1)
      }
  }

  when(NEGOCIATING) {
    case Event(close_signature(theirCloseFee, theirSig), d: DATA_NEGOCIATING) if theirCloseFee == d.ourSignature.closeFee =>
      checkCloseSignature(theirSig, Satoshi(theirCloseFee), d) match {
        case Success(signedTx) =>
          blockchain ! Publish(signedTx)
          blockchain ! WatchConfirmed(self, signedTx.txid, d.commitments.ourParams.minDepth, BITCOIN_CLOSE_DONE)
          goto(CLOSING) using DATA_CLOSING(d.commitments, ourSignature = Some(d.ourSignature), mutualClosePublished = Some(signedTx))
        case Failure(cause) =>
          log.error(cause, "cannot verify their close signature")
          throw new RuntimeException("cannot verify their close signature", cause)
      }

    case Event(close_signature(theirCloseFee, theirSig), d: DATA_NEGOCIATING) =>
      checkCloseSignature(theirSig, Satoshi(theirCloseFee), d) match {
        case Success(_) =>
          val closeFee = ((theirCloseFee + d.ourSignature.closeFee) / 4) * 2 match {
            case value if value == d.ourSignature.closeFee => value + 2
            case value => value
          }
          val (finalTx, ourCloseSig) = makeFinalTx(d.commitments, d.ourClearing.scriptPubkey, d.theirClearing.scriptPubkey, Satoshi(closeFee))
          them ! ourCloseSig
          if (closeFee == theirCloseFee) {
            val signedTx = addSigs(d.commitments.ourParams, d.commitments.theirParams, d.commitments.anchorOutput.amount, finalTx, ourCloseSig.sig, theirSig)
            blockchain ! Publish(signedTx)
            blockchain ! WatchConfirmed(self, signedTx.txid, d.commitments.ourParams.minDepth, BITCOIN_CLOSE_DONE)
            goto(CLOSING) using DATA_CLOSING(d.commitments, ourSignature = Some(ourCloseSig), mutualClosePublished = Some(signedTx))
          } else {
            stay using d.copy(ourSignature = ourCloseSig)
          }
        case Failure(cause) =>
          log.error(cause, "cannot verify their close signature")
          throw new RuntimeException("cannot verify their close signature", cause)
      }
  }
  /*
           .d8888b.  888      .d88888b.   .d8888b. 8888888 888b    888  .d8888b.
          d88P  Y88b 888     d88P" "Y88b d88P  Y88b  888   8888b   888 d88P  Y88b
          888    888 888     888     888 Y88b.       888   88888b  888 888    888
          888        888     888     888  "Y888b.    888   888Y88b 888 888
          888        888     888     888     "Y88b.  888   888 Y88b888 888  88888
          888    888 888     888     888       "888  888   888  Y88888 888    888
          Y88b  d88P 888     Y88b. .d88P Y88b  d88P  888   888   Y8888 Y88b  d88P
           "Y8888P"  88888888 "Y88888P"   "Y8888P" 8888888 888    Y888  "Y8888P88
   */

  when(CLOSING) {
    case Event(close_signature(theirCloseFee, theirSig), d: DATA_CLOSING) if d.ourSignature.map(_.closeFee) == Some(theirCloseFee) =>
      stay()

    case Event(close_signature(theirCloseFee, theirSig), d: DATA_CLOSING) =>
      throw new RuntimeException(s"unexpected closing fee: $theirCloseFee ours is ${d.ourSignature.map(_.closeFee)}")

    case Event(BITCOIN_CLOSE_DONE, _) => goto(CLOSED)
  }
  /*

  /*when(WAIT_FOR_CLOSE_COMPLETE) {

    case Event((BITCOIN_ANCHOR_SPENT, tx: Transaction), d: CurrentCommitment) if (isMutualClose(tx, d.ourParams, d.theirParams, d.commitment)) =>
      // it is possible that we received this before the close_channel_complete, we may still receive the latter
      log.info(s"mutual close detected: $tx")
      blockchain ! WatchConfirmed(self, tx.txid, d.ourParams.minDepth, BITCOIN_CLOSE_DONE)
      goto(CLOSING) using DATA_CLOSING(d.ourParams, d.theirParams, d.shaChain, d.commitment, mutualClosePublished = Some(tx))

    case Event((BITCOIN_ANCHOR_SPENT, tx: Transaction), d: CurrentCommitment) if (isTheirCommit(tx, d.ourParams, d.theirParams, d.commitment)) =>
      them ! handle_theircommit(tx, d.ourParams, d.theirParams, d.shaChain, d.commitment)
      goto(CLOSING) using DATA_CLOSING(d.ourParams, d.theirParams, d.shaChain, d.commitment, theirCommitPublished = Some(tx))

    case Event((BITCOIN_ANCHOR_SPENT, tx: Transaction), d: CurrentCommitment) if (isRevokedCommit(tx)) =>
      them ! handle_revoked(tx)
      goto(CLOSING) using DATA_CLOSING(d.ourParams, d.theirParams, d.shaChain, d.commitment, revokedPublished = tx :: Nil)

    case Event((BITCOIN_ANCHOR_SPENT, _), _) =>
      goto(ERR_INFORMATION_LEAK)
  }*/

  /**
    * At this point we have already published the closing tx
    */
  /*when(WAIT_FOR_CLOSE_ACK) {
    case Event(close_channel_ack(), d: DATA_WAIT_FOR_CLOSE_ACK) =>
      goto(CLOSING) using DATA_CLOSING(d.ourParams, d.theirParams, d.shaChain, d.commitment, mutualClosePublished = Some(d.mutualCloseTx))

    case Event((BITCOIN_ANCHOR_SPENT, tx: Transaction), d: CurrentCommitment) if (isMutualClose(tx, d.ourParams, d.theirParams, d.commitment)) =>
      // it is possible that we received this before the close_channel_ack, we may still receive the latter
      log.info(s"mutual close detected: $tx")
      blockchain ! WatchConfirmed(self, tx.txid, d.ourParams.minDepth, BITCOIN_CLOSE_DONE)
      goto(CLOSING) using DATA_CLOSING(d.ourParams, d.theirParams, d.shaChain, d.commitment, mutualClosePublished = Some(tx))

    case Event((BITCOIN_ANCHOR_SPENT, tx: Transaction), d: CurrentCommitment) if (isTheirCommit(tx, d.ourParams, d.theirParams, d.commitment)) =>
      them ! handle_theircommit(tx, d.ourParams, d.theirParams, d.shaChain, d.commitment)
      goto(CLOSING) using DATA_CLOSING(d.ourParams, d.theirParams, d.shaChain, d.commitment, theirCommitPublished = Some(tx))

    case Event((BITCOIN_ANCHOR_SPENT, tx: Transaction), d: CurrentCommitment) if (isRevokedCommit(tx)) =>
      them ! handle_revoked(tx)
      goto(CLOSING) using DATA_CLOSING(d.ourParams, d.theirParams, d.shaChain, d.commitment, revokedPublished = tx :: Nil)

    case Event((BITCOIN_ANCHOR_SPENT, _), _) =>
      goto(ERR_INFORMATION_LEAK)

    case Event(pkt: error, d: DATA_WAIT_FOR_CLOSE_ACK) =>
      // no-op, because at this point we have already published the mutual close tx on the blockchain
      goto(CLOSING) using DATA_CLOSING(d.ourParams, d.theirParams, d.shaChain, d.commitment, mutualClosePublished = Some(d.mutualCloseTx))
  }*/

  /**
    * We enter this state when the anchor is spent by at least one tx
    * We leave this state when tx (or txes) spending the spending tx is buried deep enough in the blockchain
    */
  when(CLOSING) {

    case Event((BITCOIN_ANCHOR_SPENT, tx: Transaction), d@DATA_CLOSING(_, _, ourParams, theirParams, _, commitment, _, _, _, _)) if (isMutualClose(tx, ourParams, theirParams, commitment)) =>
      log.info(s"mutual close detected: $tx")
      blockchain ! WatchConfirmed(self, tx.txid, ourParams.minDepth, BITCOIN_CLOSE_DONE)
      // wait for BITCOIN_CLOSE_DONE
      // should we override the previous tx? (which may be different because of malleability)
      stay using d.copy(mutualClosePublished = Some(tx))

    case Event((BITCOIN_ANCHOR_SPENT, tx: Transaction), DATA_CLOSING(_, _, _, _, _, commitment, _, _, _, _)) if (isOurCommit(tx, commitment)) =>
      log.info(s"our commit detected: $tx")
      handle_ourcommit()
      stay

    case Event((BITCOIN_ANCHOR_SPENT, tx: Transaction), d@DATA_CLOSING(_, _, ourParams, theirParams, shaChain, commitment, _, _, _, _)) if (isTheirCommit(tx, ourParams, theirParams, commitment)) =>
      handle_theircommit(tx, ourParams, theirParams, shaChain, commitment)
      stay using d.copy(theirCommitPublished = Some(tx))

    case Event((BITCOIN_ANCHOR_SPENT, tx: Transaction), d: DATA_CLOSING) if (isRevokedCommit(tx)) =>
      them ! handle_revoked(tx)
      stay using d.copy(revokedPublished = tx +: d.revokedPublished)

    case Event((BITCOIN_ANCHOR_SPENT, tx: Transaction), _) =>
      // somebody managed to spend the anchor...
      // we're fucked
      goto(ERR_INFORMATION_LEAK)

    case Event(INPUT_NO_MORE_HTLCS, _) =>
      // should we do something ???
      // wait for BITCOIN_ANCHOR_OURCOMMIT_DELAYPASSED
      stay

    case Event(BITCOIN_ANCHOR_OURCOMMIT_DELAYPASSED, DATA_CLOSING(_, _, ourParams, theirParams, _, _, _, Some(ourCommitPublished), _, _)) =>
      handle_ourcommit_delaypassed()
      stay

    case Event(pkt: error, _) =>
      // there is nothing to do here
      stay

    case Event(BITCOIN_CLOSE_DONE, _) => goto(CLOSED)

    case Event(BITCOIN_SPEND_OURS_DONE, _) => goto(CLOSED)

    case Event(BITCOIN_SPEND_THEIRS_DONE, _) => goto(CLOSED)

    case Event(BITCOIN_STEAL_DONE, _) => goto(CLOSED)

    /*case Event(p: close_channel_complete, _) => stay // if bitcoin network is faster than lightning network (very unlikely to happen)

    case Event(p: close_channel_ack, _) => stay // if bitcoin network is faster than lightning network (very unlikely to happen)*/
  }*/

  when(CLOSED) {
    case _ if false => stay // we don't want this to match so that whenUnhandled works
  }

  whenUnhandled {
    case Event(CMD_CLOSE(_), _) =>
      // default behaviour when we decode to close the channel
      context stop self
      goto(CLOSED)

    case Event(e@error(problem), _) =>
      // default handling of error messages sent by our peer: close the connection
      // see bolt #2: A node MUST fail the connection if it receives an err message
      log.error(s"peer sent $e, closing connection")
      context stop self
      stay

    case Event(BITCOIN_ANCHOR_LOST, _) => goto(ERR_ANCHOR_LOST)

    case Event(CMD_GETSTATE, _) =>
      sender ! stateName
      stay

    case Event(CMD_GETSTATEDATA, _) =>
      sender ! stateData
      stay

    case Event(CMD_GETINFO, _) =>
      sender ! RES_GETINFO(theirNodeId, stateData match {
        case c: DATA_NORMAL => c.commitments.anchorId
        case c: DATA_OPEN_WAITING => c.commitments.anchorId
        case c: DATA_CLEARING => c.commitments.anchorId
        case c: DATA_NEGOCIATING => c.commitments.anchorId
        case c: DATA_CLOSING => c.commitments.anchorId
        case _ => Hash.Zeroes
      }, stateName, stateData)
      stay

    // TODO : them ! error(Some("Unexpected message")) ?

  }

  /*
          888    888 8888888888 888      8888888b.  8888888888 8888888b.   .d8888b.
          888    888 888        888      888   Y88b 888        888   Y88b d88P  Y88b
          888    888 888        888      888    888 888        888    888 Y88b.
          8888888888 8888888    888      888   d88P 8888888    888   d88P  "Y888b.
          888    888 888        888      8888888P"  888        8888888P"      "Y88b.
          888    888 888        888      888        888        888 T88b         "888
          888    888 888        888      888        888        888  T88b  Y88b  d88P
          888    888 8888888888 88888888 888        8888888888 888   T88b  "Y8888P"
  */

  /**
    * Something went wrong, we publish the current commitment transaction
    */
  def publish_ourcommit(commitment: OurCommit) = {
    log.info(s"publishing our commitment tx: ${
      commitment.publishableTx
    }")
    blockchain ! Publish(commitment.publishableTx)
  }

  def handle_ourcommit() = {
    // if (HTLCs)
    //    handle them (how ???)
    //    wait for INPUT_NO_MORE_HTLCS
    // else
    //    wait for BITCOIN_ANCHOR_OURCOMMIT_DELAYPASSED
  }

  def handle_ourcommit_delaypassed() = {
    // spend ours
    // wait for BITCOIN_SPEND_OURS_DONE
  }

  /**
    * They published their current commitment transaction
    */
  def handle_theircommit(publishedTx: Transaction, ourParams: OurChannelParams, theirParams: TheirChannelParams, shaChain: ShaChain, commitment: TheirCommit): error = {
    log.info(s"their commit detected: $publishedTx")
    // if (HTLCs)
    //    handle them (how ???)
    //    wait for INPUT_NO_MORE_HTLCS
    // else
    //    spend theirs
    //    wait for BITCOIN_SPEND_THEIRS_DONE
    error(Some("Commit tx noticed"))
  }

  def handle_revoked(publishedTx: Transaction): error = {
    log.info(s"revoked commit detected: $publishedTx")
    // steal immediately
    // wait for BITCOIN_STEAL_DONE
    error(Some("Otherspend noticed"))
  }

  def checkCloseSignature(closeSig: BinaryData, closeFee: Satoshi, d: DATA_NEGOCIATING): Try[Transaction] = {
    val (finalTx, ourCloseSig) = Helpers.makeFinalTx(d.commitments, d.ourClearing.scriptPubkey, d.theirClearing.scriptPubkey, closeFee)
    val signedTx = addSigs(d.commitments.ourParams, d.commitments.theirParams, d.commitments.anchorOutput.amount, finalTx, ourCloseSig.sig, closeSig)
    checksig(d.commitments.ourParams, d.commitments.theirParams, d.commitments.anchorOutput, signedTx).map(_ => signedTx)
  }
}



<|MERGE_RESOLUTION|>--- conflicted
+++ resolved
@@ -89,15 +89,10 @@
       val commitments = Commitments(ourParams, theirParams,
         OurCommit(0, ourSpec, ourTx), TheirCommit(0, theirSpec, theirRevocationHash),
         OurChanges(Nil, Nil, Nil), TheirChanges(Nil, Nil),
-<<<<<<< HEAD
-        Right(theirNextRevocationHash), ShaChain.init, anchorOutput)
-      goto(OPEN_WAITING_THEIRANCHOR) using DATA_OPEN_WAITING(commitments, None)
-=======
         Right(theirNextRevocationHash), anchorOutput, ShaChain.init)
       goto(OPEN_WAITING_THEIRANCHOR) using DATA_OPEN_WAITING(commitments, None)
 
     case Event(CMD_CLOSE(_), _) => goto(CLOSED)
->>>>>>> 6993dd02
   }
 
   when(OPEN_WAIT_FOR_COMMIT_SIG) {
@@ -126,11 +121,7 @@
           val commitments = Commitments(ourParams, theirParams,
             OurCommit(0, ourSpec, signedTx), theirCommitment,
             OurChanges(Nil, Nil, Nil), TheirChanges(Nil, Nil),
-<<<<<<< HEAD
-            Right(theirNextRevocationHash), ShaChain.init, anchorOutput)
-=======
             Right(theirNextRevocationHash), anchorOutput, ShaChain.init)
->>>>>>> 6993dd02
           goto(OPEN_WAITING_OURANCHOR) using DATA_OPEN_WAITING(commitments, None)
       }
   }
@@ -149,7 +140,6 @@
 
     case Event(BITCOIN_ANCHOR_TIMEOUT, _) =>
       them ! error(Some("Anchor timed out"))
-<<<<<<< HEAD
       context stop self
       goto(CLOSED)
 
@@ -159,30 +149,6 @@
       them ! error(Some(s"your anchor ${d.commitments.anchorId} was spent"))
       context stop self
       goto(CLOSED)
-=======
-      goto(ERR_ANCHOR_TIMEOUT)
-
-    /*case Event(pkt: close_channel, d: CurrentCommitment) =>
-      val (finalTx, res) = handle_pkt_close(pkt, d.ourParams, d.theirParams, d.commitment)
-      blockchain ! Publish(finalTx)
-      them ! res
-      goto(WAIT_FOR_CLOSE_ACK) using DATA_WAIT_FOR_CLOSE_ACK(d.ourParams, d.theirParams, d.shaChain, d.commitment, finalTx)
-
-    case Event(cmd: CMD_CLOSE, d: CurrentCommitment) =>
-      them ! handle_cmd_close(cmd, d.ourParams, d.theirParams, d.commitment)
-      goto(WAIT_FOR_CLOSE_COMPLETE)*/
-
-    case Event((BITCOIN_ANCHOR_SPENT, tx: Transaction), d: DATA_OPEN_WAITING) if (isTheirCommit(tx, d.commitments.ourParams, d.commitments.theirParams, d.commitments.theirCommit)) =>
-      them ! handle_theircommit(tx, d.commitments.ourParams, d.commitments.theirParams, d.commitments.theirPreimages, d.commitments.theirCommit)
-      goto(CLOSING) using DATA_CLOSING(d.commitments, theirCommitPublished = Some(tx))
-
-    case Event(BITCOIN_ANCHOR_SPENT, _) =>
-      goto(ERR_INFORMATION_LEAK)
-
-    case Event(pkt: error, d@DATA_OPEN_WAITING(commitments, _)) =>
-      publish_ourcommit(commitments.ourCommit)
-      goto(CLOSING) using DATA_CLOSING(commitments, ourCommitPublished = Some(commitments.ourCommit.publishableTx))
->>>>>>> 6993dd02
   }
 
   when(OPEN_WAITING_OURANCHOR) {
@@ -201,25 +167,12 @@
       blockchain ! Publish(d.commitments.ourCommit.publishableTx)
       goto(CLOSING) using DATA_CLOSING(d.commitments, ourCommitPublished = Some(d.commitments.ourCommit.publishableTx))
 
-<<<<<<< HEAD
     case Event(cmd: CMD_CLOSE, d: DATA_OPEN_WAITING) =>
       blockchain ! Publish(d.commitments.ourCommit.publishableTx)
       goto(CLOSING) using DATA_CLOSING(d.commitments, ourCommitPublished = Some(d.commitments.ourCommit.publishableTx))
 
     case Event((BITCOIN_ANCHOR_SPENT, _), _) =>
       goto(ERR_INFORMATION_LEAK)
-=======
-    case Event((BITCOIN_ANCHOR_SPENT, tx: Transaction), d: DATA_OPEN_WAITING) if (isTheirCommit(tx, d.commitments.ourParams, d.commitments.theirParams, d.commitments.theirCommit)) =>
-      them ! handle_theircommit(tx, d.commitments.ourParams, d.commitments.theirParams, d.commitments.theirPreimages, d.commitments.theirCommit)
-      goto(CLOSING) using DATA_CLOSING(d.commitments, theirCommitPublished = Some(tx))
-
-    case Event((BITCOIN_ANCHOR_SPENT, _), _) =>
-      goto(ERR_INFORMATION_LEAK)
-
-    case Event(pkt: error, d: DATA_OPEN_WAITING) =>
-      publish_ourcommit(d.commitments.ourCommit)
-      goto(CLOSING) using DATA_CLOSING(d.commitments, ourCommitPublished = Some(d.commitments.ourCommit.publishableTx))
->>>>>>> 6993dd02
   }
 
   when(OPEN_WAIT_FOR_COMPLETE_THEIRANCHOR) {
@@ -227,35 +180,12 @@
       Register.create_alias(theirNodeId, d.commitments.anchorId)
       goto(NORMAL)
 
-<<<<<<< HEAD
     case Event((BITCOIN_ANCHOR_SPENT, _), d: DATA_OPEN_WAITING) =>
       // they are funding the anchor, we have nothing at stake
       log.warning(s"their anchor ${d.commitments.anchorId} was spent, sending error and closing")
       them ! error(Some(s"your anchor ${d.commitments.anchorId} was spent"))
       context stop self
       goto(CLOSED)
-=======
-    /*case Event(pkt: close_channel, d: CurrentCommitment) =>
-      val (finalTx, res) = handle_pkt_close(pkt, d.ourParams, d.theirParams, d.commitment)
-      blockchain ! Publish(finalTx)
-      them ! res
-      goto(WAIT_FOR_CLOSE_ACK) using DATA_WAIT_FOR_CLOSE_ACK(d.ourParams, d.theirParams, d.shaChain, d.commitment, finalTx)
-
-    case Event(cmd: CMD_CLOSE, d: CurrentCommitment) =>
-      them ! handle_cmd_close(cmd, d.ourParams, d.theirParams, d.commitment)
-      goto(WAIT_FOR_CLOSE_COMPLETE)*/
-
-    case Event((BITCOIN_ANCHOR_SPENT, tx: Transaction), d: DATA_NORMAL) if (isTheirCommit(tx, d.commitments.ourParams, d.commitments.theirParams, d.commitments.theirCommit)) =>
-      them ! handle_theircommit(tx, d.commitments.ourParams, d.commitments.theirParams, d.commitments.theirPreimages, d.commitments.theirCommit)
-      goto(CLOSING) using DATA_CLOSING(d.commitments, theirCommitPublished = Some(tx))
-
-    case Event((BITCOIN_ANCHOR_SPENT, _), _) =>
-      goto(ERR_INFORMATION_LEAK)
-
-    case Event(pkt: error, d: DATA_NORMAL) =>
-      publish_ourcommit(d.commitments.ourCommit)
-      goto(CLOSING) using DATA_CLOSING(d.commitments, ourCommitPublished = Some(d.commitments.ourCommit.publishableTx))
->>>>>>> 6993dd02
   }
 
   when(OPEN_WAIT_FOR_COMPLETE_OURANCHOR) {
@@ -263,7 +193,6 @@
       Register.create_alias(theirNodeId, d.commitments.anchorId)
       goto(NORMAL)
 
-<<<<<<< HEAD
     case Event((BITCOIN_ANCHOR_SPENT, _), d: DATA_NORMAL) =>
       // this is never supposed to happen !!
       log.error(s"our anchor ${d.commitments.anchorId} was spent while we were waiting for their open_complete message !!")
@@ -277,27 +206,6 @@
 
     case Event(cmd: CMD_CLOSE, d: DATA_OPEN_WAITING) =>
       blockchain ! Publish(d.commitments.ourCommit.publishableTx)
-=======
-    /*case Event(pkt: close_channel, d: CurrentCommitment) =>
-      val (finalTx, res) = handle_pkt_close(pkt, d.ourParams, d.theirParams, d.commitment)
-      blockchain ! Publish(finalTx)
-      them ! res
-      goto(WAIT_FOR_CLOSE_ACK) using DATA_WAIT_FOR_CLOSE_ACK(d.ourParams, d.theirParams, d.shaChain, d.commitment, finalTx)
-
-    case Event(cmd: CMD_CLOSE, d: CurrentCommitment) =>
-      them ! handle_cmd_close(cmd, d.ourParams, d.theirParams, d.commitment)
-      goto(WAIT_FOR_CLOSE_COMPLETE)*/
-
-    case Event((BITCOIN_ANCHOR_SPENT, tx: Transaction), d: DATA_NORMAL) if (isTheirCommit(tx, d.commitments.ourParams, d.commitments.theirParams, d.commitments.theirCommit)) =>
-      them ! handle_theircommit(tx, d.commitments.ourParams, d.commitments.theirParams, d.commitments.theirPreimages, d.commitments.theirCommit)
-      goto(CLOSING) using DATA_CLOSING(d.commitments, theirCommitPublished = Some(tx))
-
-    case Event((BITCOIN_ANCHOR_SPENT, _), _) =>
-      goto(ERR_INFORMATION_LEAK)
-
-    case Event(pkt: error, d: DATA_NORMAL) =>
-      publish_ourcommit(d.commitments.ourCommit)
->>>>>>> 6993dd02
       goto(CLOSING) using DATA_CLOSING(d.commitments, ourCommitPublished = Some(d.commitments.ourCommit.publishableTx))
   }
 
